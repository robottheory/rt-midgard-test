--- conflicted
+++ resolved
@@ -17,11 +17,8 @@
     ]
   },
   "blockstore":{
-<<<<<<< HEAD
-=======
     "local": "./blockstore",
     "remote": "https://storage.googleapis.com/download/storage/v1/b/public-snapshots-ninerealms/o/midgard-blockstore%2F"
->>>>>>> 3fd8ee08
   },
   "timescale": {
     "host": "localhost",
