--- conflicted
+++ resolved
@@ -10,11 +10,7 @@
 processing transactions.
 
 
-<<<<<<< HEAD
-## Running Midgard
-=======
 ### Running Midgard
->>>>>>> 3fd8ee08
 
 Midgard can be run locally with native code or via Docker Compose. Midgard populates the PSQL
 database with content from the blockchain. Progress is traceable with the Prometheus Metrics
@@ -22,8 +18,7 @@
 `midgard_chain_cursor_height` v.s. `midgard_chain_height`.
 Open <http://localhost:8080/v2/doc> in your browser.
 
-<<<<<<< HEAD
-### Config
+#### Config
 
 You can configure Midgard with a big config file, a list of smaller config files, or with
 environment variables.
@@ -48,35 +43,7 @@
 * `MIDGARD_USD_POOLS="A,B,C"` will override the UsdPools
 
 
-### Start native Midgard
-=======
-#### Config
-
-You can configure Midgard with a big config file, a list of smaller config files, or with
-environment variables.
-
-The easiest is composing multiple config files with `:`, later configs overwrite values from
-earlier ones. A good starting point for config files is in `config/ex` directory. If you wish to
-edit the config files you can `cp -r ./config/examples ./tmp/config` (gitignored) and edit them
-there.
-
-Second option: a full file is at `config/config.json` which assumes you are running a local ThorNode
-and a PSQL. You can copy this file to `config/local.json` (which is ignored by `git`) and
-make desired changes.
-If you wish to connect to a specific ThorNode the proper urls can be found in
-`config/ex/net-local.json` (localhost), `config/ex/net-main.json` (mainnet),
-`config/ex/net-stage.json` (stagenet)
-
-Third option: Overwrite single config values with environment variables
-
-Fields in nested structs are accessed using underscores. Examples:
-* `MIDGARD_LISTEN_PORT` env variable will override `Config.ListenPort` value
-* `MIDGARD_TIMESCALE_PORT` will override `Config.TimeScale.Port` value
-* `MIDGARD_USD_POOLS="A,B,C"` will override the UsdPools
-
-
 #### Start native Midgard
->>>>>>> 3fd8ee08
 
 ```sh
 # One time setup:
@@ -87,11 +54,7 @@
 go run ./cmd/midgard/ config/ex/base.json:config/ex/pg.json:config/ex/bs-m.json:config/ex/net-main-9r.json
 ```
 
-<<<<<<< HEAD
-### Docker Compose
-=======
 #### Docker Compose
->>>>>>> 3fd8ee08
 
 Running with Docker Compose it's possible with a single config file at `config/local.json` or
 environment variables.
@@ -108,11 +71,7 @@
 docker-compose up --build midgard
 ```
 
-<<<<<<< HEAD
-## Running Local ThorNode
-=======
 ### Running Local ThorNode
->>>>>>> 3fd8ee08
 
 To work on Midgard we don't need or want a proper validator setup, just the full thornode that
 follows and syncs the thorchain locally.
@@ -144,7 +103,7 @@
     "thornode_url": "http://localhost:1317/thorchain",
 ```
 
-### Upgrading local ThorNode
+#### Upgrading local ThorNode
 
 When the network switches to a newer version your local thornode will stop working:
 the docker container will be in a crash loop. To upgrade, remove the container, the docker image,
@@ -159,40 +118,28 @@
 make run-fullnode
 ```
 
-<<<<<<< HEAD
-## Websockets
-=======
 ### Websockets
->>>>>>> 3fd8ee08
 
 Websockets is an experimental feature supported for Linux only. If you need to use it for develop
 using a different OS you may need to run Midgard using Docker.
 
-<<<<<<< HEAD
-## Testing
-=======
 ### Testing
->>>>>>> 3fd8ee08
 
 ```bash
 docker-compose up -d pgtest
 go test -p 1 ./...
 ```
 
-## State Checks
+### State Checks
 
 A cmd that checks the state recreated by Midgard through events and the actual state stored
 in the Thorchain can be run with:
 
 ```bash
-go run ./cmd/statechecks config/ex/base.json:config/ex/pg.json:config/ex/bs-m.json:config/ex/net-main-9r.json:config/ex/loginfo.json
-```
-
-<<<<<<< HEAD
-## Connecting to Midgard's PostgreSQL DB
-=======
+go run ./cmd/statechecks config/config.json
+```
+
 ### Connecting to Midgard's PostgreSQL DB
->>>>>>> 3fd8ee08
 
 To inspect Midgard's DB (run manual queries etc.) connect with `psql`. Install postgres client
 tools; on Debian based systems:
@@ -221,11 +168,7 @@
 docker exec -it midgard_pg_1 psql -h localhost -U midgard midgard
 ```
 
-<<<<<<< HEAD
-## Trimming the database
-=======
 ### Trimming the database
->>>>>>> 3fd8ee08
 
 Regenerating the database from height 1 can be time consuming. If there is a bug in a later point
 it's possible to trim back all database tables to just before the problematic point. This is
@@ -235,7 +178,7 @@
 go run ./cmd/trimdb config/config.json HEIGHTORTIMESTAMP
 ```
 
-## Saving & copying the database
+### Saving & copying the database
 
 If you'd like to do some (potentially destructive) experiments with the database, it's probably
 a good idea to make a backup of it first, so you don't have to resync in case things don't go as
@@ -279,7 +222,7 @@
 
 Of course, you can do this with the `pg2` or `pgtest` instances too.
 
-## Monitoring more than one chain
+### Monitoring more than one chain
 
 It is possible to rune more than one Midgard instance against different chains (e.g. main/testnet).
 Create two config files (e.g. mainnet.json, testnet.json):
@@ -302,7 +245,7 @@
 ```
 
 
-## Generated files
+### Gernerated files
 
 Some GraphQL or OpenApi files are generated.
 
@@ -317,11 +260,7 @@
 make generated
 ```
 
-<<<<<<< HEAD
-## Generating blockstore hashes
-=======
 # Generating blockstore hashes
->>>>>>> 3fd8ee08
 
 Midgard can read blockstore to speed up fetching from ThorNode. Blockstore consists of compressed
 files containing the raw Bloks in batches of 10K.
@@ -344,11 +283,7 @@
 (cd $blockstore_folder; sha256sum *) > resources/hashes/$chain_id
 ```
 
-<<<<<<< HEAD
-## Format, Lint
-=======
 ### Format, Lint
->>>>>>> 3fd8ee08
 
 You can run these before submit to make sure the CI will pass:
 ```
@@ -356,11 +291,7 @@
 docker run --rm -v $(pwd):/app -w /app golangci/golangci-lint golangci-lint run -v
 ```
 
-Please, use an editor that respects the project's `.editorconfig` settings. For example, for
-Visual Studio Code you can install the official EditorConfig extension:
-https://marketplace.visualstudio.com/items?itemName=EditorConfig.EditorConfig
-
-## Architecture
+### Architecture
 
 The `chain` package reads the blockchain in choronological order.
 Blocks are parsed with `events` and persisted with `internal/timeseries`.
