package timeseries_test

import (
<<<<<<< HEAD
=======
	"gitlab.com/thorchain/midgard/internal/api"
>>>>>>> 3fd8ee08
	"testing"

	"github.com/stretchr/testify/require"

	"gitlab.com/thorchain/midgard/internal/db/testdb"
	"gitlab.com/thorchain/midgard/internal/fetch/notinchain"
	"gitlab.com/thorchain/midgard/openapi/generated/oapigen"
)

func TestNetworkAPY(t *testing.T) {
	defer testdb.StartMockThornode()()
	blocks := testdb.InitTestBlocks(t)

	// Active bond amount = 1500 rune
	testdb.RegisterThornodeNodes([]notinchain.NodeAccount{
		{Status: "Active", Bond: 1500},
		{Status: "Standby", Bond: 123}})

	// reserve=5200
	// blocks per year = 520 (10 weekly)
	// emission curve = 2
	// rewards per block: 5200 / (520 * 2) = 5
	testdb.RegisterThornodeReserve(5200)
	blocks.NewBlock(t, "2020-09-01 00:00:00",
		testdb.SetMimir{Key: "EmissionCurve", Value: 2},
		testdb.SetMimir{Key: "BlocksPerYear", Value: 520},
		testdb.SetMimir{Key: "IncentiveCurve", Value: 2},

		testdb.AddLiquidity{Pool: "BNB.TWT-123", AssetAmount: 550, RuneAmount: 900},
		testdb.PoolActivate{Pool: "BNB.TWT-123"},
	)

	blocks.NewBlock(t, "2020-09-01 00:10:00",
		testdb.Swap{
			Pool:               "BNB.TWT-123",
			Coin:               "100 THOR.RUNE",
			EmitAsset:          "50 BNB.BNB",
			LiquidityFeeInRune: 10,
		},
	)
	// Final depths: Rune = 1000 (900 + 100) ; Asset = 500 (550 - 50)
	// LP pooled amount is considered 2000 (double the rune amount)

	body := testdb.CallJSON(t, "http://localhost:8080/v2/network")

	var jsonApiResult oapigen.Network
	testdb.MustUnmarshal(t, body, &jsonApiResult)

	require.Equal(t, "1", jsonApiResult.ActiveNodeCount)
	require.Equal(t, "1", jsonApiResult.StandbyNodeCount)
	require.Equal(t, "1500", jsonApiResult.BondMetrics.TotalActiveBond)
	require.Equal(t, "123", jsonApiResult.BondMetrics.TotalStandbyBond)
	require.Equal(t, "5200", jsonApiResult.TotalReserve)
	require.Equal(t, "1000", jsonApiResult.TotalPooledRune)

	require.Equal(t, "5", jsonApiResult.BlockRewards.BlockReward)

	// (Bond - Pooled) / (Bond + Pooled / IncentiveCurve)
	// (1500 - 1000) / (1500 + 500) = 500 / 2000 = 0.25
	require.Equal(t, "0.25", jsonApiResult.PoolShareFactor)

	// Weekly income = 60 (block reward * weekly blocks + liquidity fees)
	// LP earning weekly = 15 (60 * 0.25)
	// LP weekly yield = 0.75% (weekly earning / 2*rune depth = 15 / 2*1000)
	// LP cumulative yearly yield ~ 47% ( 1.0075 ** 52)
	require.Contains(t, jsonApiResult.LiquidityAPY, "0.47")

	// Bonding earning = 45 (60 * 0.75)
	// Bonding weekly yield = 3% (weekly earning / active bond = 45 / 1500)
	// Bonding cumulative yearly yield ~ 365% ( 1.032 ** 52)
	require.Contains(t, jsonApiResult.BondingAPY, "3.65")
}

func TestNetworkNextChurnHeight(t *testing.T) {
	defer testdb.StartMockThornode()()
	blocks := testdb.InitTestBlocks(t)

	// ChurnInterval = 20 ; ChurnRetryInterval = 10
	blocks.NewBlock(t, "2020-09-01 00:00:00",
		testdb.SetMimir{Key: "ChurnInterval", Value: 20},
		testdb.SetMimir{Key: "ChurnRetryInterval", Value: 10},
	)

	// Last churn at block 2
	blocks.NewBlock(t, "2020-09-01 00:10:00", testdb.ActiveVault{AddVault: "addr"})

<<<<<<< HEAD
=======
	api.GlobalApiCacheStore.Flush()
>>>>>>> 3fd8ee08
	body := testdb.CallJSON(t, "http://localhost:8080/v2/network")
	var result oapigen.Network
	testdb.MustUnmarshal(t, body, &result)

	require.Equal(t, "22", result.NextChurnHeight)

	blocks.EmptyBlocksBefore(t, 23) // Churn didn't happen at block 22

<<<<<<< HEAD
=======
	api.GlobalApiCacheStore.Flush()
>>>>>>> 3fd8ee08
	body = testdb.CallJSON(t, "http://localhost:8080/v2/network")
	testdb.MustUnmarshal(t, body, &result)

	require.Equal(t, "32", result.NextChurnHeight)
}

func TestNetworkPoolCycle(t *testing.T) {
	defer testdb.StartMockThornode()()
	blocks := testdb.InitTestBlocks(t)

	// PoolCycle = 10
	blocks.NewBlock(t, "2020-09-01 00:00:00",
		testdb.SetMimir{Key: "PoolCycle", Value: 10},
	)

	// last block = 13
	blocks.EmptyBlocksBefore(t, 14)

<<<<<<< HEAD
=======
	api.GlobalApiCacheStore.Flush()
>>>>>>> 3fd8ee08
	body := testdb.CallJSON(t, "http://localhost:8080/v2/network")
	var result oapigen.Network
	testdb.MustUnmarshal(t, body, &result)
	require.Equal(t, "7", result.PoolActivationCountdown)
}<|MERGE_RESOLUTION|>--- conflicted
+++ resolved
@@ -1,10 +1,7 @@
 package timeseries_test
 
 import (
-<<<<<<< HEAD
-=======
 	"gitlab.com/thorchain/midgard/internal/api"
->>>>>>> 3fd8ee08
 	"testing"
 
 	"github.com/stretchr/testify/require"
@@ -91,10 +88,7 @@
 	// Last churn at block 2
 	blocks.NewBlock(t, "2020-09-01 00:10:00", testdb.ActiveVault{AddVault: "addr"})
 
-<<<<<<< HEAD
-=======
 	api.GlobalApiCacheStore.Flush()
->>>>>>> 3fd8ee08
 	body := testdb.CallJSON(t, "http://localhost:8080/v2/network")
 	var result oapigen.Network
 	testdb.MustUnmarshal(t, body, &result)
@@ -103,10 +97,7 @@
 
 	blocks.EmptyBlocksBefore(t, 23) // Churn didn't happen at block 22
 
-<<<<<<< HEAD
-=======
 	api.GlobalApiCacheStore.Flush()
->>>>>>> 3fd8ee08
 	body = testdb.CallJSON(t, "http://localhost:8080/v2/network")
 	testdb.MustUnmarshal(t, body, &result)
 
@@ -125,10 +116,7 @@
 	// last block = 13
 	blocks.EmptyBlocksBefore(t, 14)
 
-<<<<<<< HEAD
-=======
 	api.GlobalApiCacheStore.Flush()
->>>>>>> 3fd8ee08
 	body := testdb.CallJSON(t, "http://localhost:8080/v2/network")
 	var result oapigen.Network
 	testdb.MustUnmarshal(t, body, &result)
