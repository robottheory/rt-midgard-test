--- conflicted
+++ resolved
@@ -10,12 +10,10 @@
 	"strings"
 	"time"
 
-	"github.com/pascaldekloe/metrics"
 	"github.com/rs/zerolog/log"
 	"gitlab.com/thorchain/midgard/internal/db"
 	"gitlab.com/thorchain/midgard/internal/graphql/model"
 	"gitlab.com/thorchain/midgard/internal/util/miderr"
-	"gitlab.com/thorchain/midgard/internal/util/midlog"
 
 	"gitlab.com/thorchain/midgard/internal/fetch/notinchain"
 )
@@ -159,10 +157,6 @@
 	FROM ` + subquery + ` AS x
 	GROUP BY pool
 	`
-<<<<<<< HEAD
-
-=======
->>>>>>> 3fd8ee08
 	rows, err = db.Query(ctx, blockRewardsQ, params...)
 	if err != nil {
 		return nil, err
@@ -340,10 +334,6 @@
 	return
 }
 
-var NetworkNilNode = metrics.MustCounter(
-	"midgard_network_nil_node",
-	"Number of times thornode returned nil node in thorchain/nodes.")
-
 func GetNetworkData(ctx context.Context) (model.Network, error) {
 	// GET DATA
 	// in memory lookups
@@ -408,12 +398,6 @@
 	standbyNodes := make(map[string]struct{})
 	var activeBonds, standbyBonds sortedBonds
 	for _, node := range nodes {
-		if node == nil {
-			// TODO(muninn): check if this was the reason of the errors in production
-			midlog.Warn("ThorNode returned nil node in thorchain/nodes")
-			NetworkNilNode.Add(1)
-			continue
-		}
 		switch node.Status {
 		case "Active":
 			activeNodes[node.NodeAddr] = struct{}{}
