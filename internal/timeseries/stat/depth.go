--- conflicted
+++ resolved
@@ -7,7 +7,6 @@
 
 	"gitlab.com/thorchain/midgard/config"
 
-	"gitlab.com/thorchain/midgard/config"
 	"gitlab.com/thorchain/midgard/internal/db"
 	"gitlab.com/thorchain/midgard/internal/timeseries"
 	"gitlab.com/thorchain/midgard/internal/util/miderr"
@@ -109,11 +108,7 @@
 		return nil, err
 	}
 
-<<<<<<< HEAD
-	//deep copy the struct, otherwise the value will be overwritten with the last value
-=======
 	// deep copy the struct, otherwise the value will be overwritten with the last value
->>>>>>> 3fd8ee08
 	for k, v := range poolDepths {
 		beforeDepthMap[k] = v
 	}
@@ -167,8 +162,6 @@
 	}
 
 	return beforeDepthMap, queryBucketedGeneral(ctx, buckets, readNext, applyNext, saveBucket, q, qargs...)
-<<<<<<< HEAD
-=======
 }
 
 func getOHCLVSimpleHistory(ctx context.Context, buckets db.Buckets, pool string,
@@ -254,7 +247,6 @@
 	}
 
 	return queryBucketedGeneral(ctx, buckets, readNext, applyNext, saveBucket, q, qargs...)
->>>>>>> 3fd8ee08
 }
 
 // Each bucket contains the latest depths before the timestamp.
@@ -275,8 +267,6 @@
 
 	beforeDepthMap, err := getDepthsHistory(ctx, buckets, allPools, saveDepths)
 	return beforeDepthMap[pool], ret, err
-<<<<<<< HEAD
-=======
 }
 
 func minDate(ctx context.Context, pool string, buckets []OHLCVBucket) ([]OHLCVBucket, error) {
@@ -495,7 +485,6 @@
 		ret[i].Depths.Liquidity = int64(float64(ret[i].Depths.AssetDepth)*ret[i].Depths.LastPrice + float64(ret[i].Depths.RuneDepth)*usdPrices[i].RunePriceUSD)
 	}
 	return ret, err
->>>>>>> 3fd8ee08
 }
 
 func TVLDepthHistory(ctx context.Context, buckets db.Buckets) (
@@ -504,7 +493,6 @@
 
 	saveDepths := func(idx int, bucketWindow db.Window, poolDepths timeseries.DepthMap) {
 		runePriceUSD := runePriceUSDForDepths(poolDepths)
-
 		var depth int64 = 0
 		for _, pair := range poolDepths {
 			depth += pair.RuneDepth
@@ -527,13 +515,8 @@
 // Each bucket contains the latest depths before the timestamp.
 // Returns dense results (i.e. not sparse).
 func USDPriceHistory(ctx context.Context, buckets db.Buckets) (
-<<<<<<< HEAD
-	ret []USDPriceBucket, err error) {
-
-=======
 	ret []USDPriceBucket, err error,
 ) {
->>>>>>> 3fd8ee08
 	usdPoolWhitelist := config.Global.UsdPools
 	if len(usdPoolWhitelist) == 0 {
 		return nil, miderr.InternalErr("No USD pools defined")
@@ -552,10 +535,6 @@
 
 func depthBefore(ctx context.Context, pools []string, time db.Nano) (
 	ret timeseries.DepthMap, err error) {
-
-	// TODO(huginn): optimize, this call takes 1.8s if called from /v2/history/tvl
-	// defer timer.Console("DepthBefore")()
-
 	whereConditions := []string{}
 	qargs := []interface{}{}
 	if pools != nil {
