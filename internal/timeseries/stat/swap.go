--- conflicted
+++ resolved
@@ -4,12 +4,74 @@
 	"context"
 
 	"gitlab.com/thorchain/midgard/internal/db"
+	"gitlab.com/thorchain/midgard/internal/util/miderr"
 )
 
 // Swaps are generic swap statistics.
 type Swaps struct {
-	TxCount     int64
-	RuneE8Total int64
+	TxCount       int64
+	RuneAddrCount int64 // Number of unique addresses involved.
+	RuneE8Total   int64
+}
+
+// TODO(muninn): consider removing unique counts or making them approximations
+func SwapsFromRuneLookup(ctx context.Context, w db.Window) (*Swaps, error) {
+	const q = `SELECT COALESCE(COUNT(*), 0), COALESCE(COUNT(DISTINCT(from_addr)), 0), COALESCE(SUM(from_E8), 0)
+        FROM swap_events
+        WHERE _direction = 0 AND $1 <= block_timestamp AND block_timestamp < $2`
+
+	return querySwaps(ctx, q, w.From.ToNano(), w.Until.ToNano())
+}
+
+// TODO(muninn): consider removing unique counts or making them approximations
+func SwapsToRuneLookup(ctx context.Context, w db.Window) (*Swaps, error) {
+	const q = `
+		SELECT
+			COALESCE(COUNT(*), 0),
+			COALESCE(COUNT(DISTINCT(from_addr)), 0),
+			COALESCE(SUM(to_E8), 0) + COALESCE(SUM(liq_fee_e8), 0)
+        FROM swap_events
+        WHERE _direction = 1 AND $1 <= block_timestamp AND block_timestamp < $2`
+
+	return querySwaps(ctx, q, w.From.ToNano(), w.Until.ToNano())
+}
+
+func querySwaps(ctx context.Context, q string, args ...interface{}) (*Swaps, error) {
+	rows, err := db.Query(ctx, q, args...)
+	if err != nil {
+		return nil, err
+	}
+	defer rows.Close()
+
+	var swaps Swaps
+	if rows.Next() {
+		err := rows.Scan(&swaps.TxCount, &swaps.RuneAddrCount, &swaps.RuneE8Total)
+		if err != nil {
+			return nil, err
+		}
+	}
+	return &swaps, rows.Err()
+}
+
+func GetUniqueSwapperCount(ctx context.Context, pool string, window db.Window) (int64, error) {
+	q := `
+		SELECT
+			COUNT(DISTINCT from_addr) AS unique
+		FROM swap_events
+		WHERE
+			pool = $1
+			AND block_timestamp >= $2 AND block_timestamp < $3`
+	rows, err := db.Query(ctx, q, pool, window.From.ToNano(), window.Until.ToNano())
+	if err != nil {
+		return 0, err
+	}
+	defer rows.Close()
+	if !rows.Next() {
+		return 0, miderr.InternalErrF("Failed to fetch uniqueSwaperCount")
+	}
+	var ret int64
+	err = rows.Scan(&ret)
+	return ret, err
 }
 
 type SwapBucket struct {
@@ -61,22 +123,18 @@
 	meta.TotalSlip += bucket.TotalSlip
 }
 
-type OneDirectionSwapBucket struct {
+type oneDirectionSwapBucket struct {
 	Time         db.Second
 	Count        int64
 	VolumeInRune int64
 	TotalFees    int64
 	TotalSlip    int64
-<<<<<<< HEAD
-	Direction    db.SwapDirection
-=======
 	direction    db.SwapDirection
 }
 
 type swapFeesTotal struct {
 	RuneAmount  int64
 	AssetAmount int64
->>>>>>> 3fd8ee08
 }
 
 var SwapsAggregate = db.RegisterAggregate(db.NewAggregate("swaps", "swap_events").
@@ -97,13 +155,6 @@
 	AddBigintSumColumn("liq_fee_in_rune_e8").
 	AddBigintSumColumn("swap_slip_bp"))
 
-<<<<<<< HEAD
-// Returns sparse buckets, when there are no swaps in the bucket, the bucket is missing.
-// Returns several results for a given for all directions where a swap is present.
-func GetSwapBuckets(ctx context.Context, pool *string, buckets db.Buckets) (
-	[]OneDirectionSwapBucket, error) {
-
-=======
 var TSSwapsAggregate = db.RegisterAggregate(db.NewAggregate("tsswaps", "swap_events").
 	AddGroupColumn("pool").
 	AddGroupColumn("_direction").
@@ -127,7 +178,6 @@
 func getSwapBuckets(ctx context.Context, pool *string, buckets db.Buckets) (
 	[]oneDirectionSwapBucket, error,
 ) {
->>>>>>> 3fd8ee08
 	filters := []string{}
 	params := []interface{}{}
 	if pool != nil {
@@ -135,9 +185,6 @@
 		params = append(params, *pool)
 	}
 	q, params := SwapsAggregate.BucketedQuery(`
-<<<<<<< HEAD
-		SELECT
-=======
 		SELECT
 			aggregate_timestamp/1000000000 as time,
 			_direction,
@@ -262,7 +309,6 @@
 	}
 	q, params := TSSwapsAggregate.BucketedQuery(`
 		SELECT
->>>>>>> 3fd8ee08
 			aggregate_timestamp/1000000000 as time,
 			_direction,
 			SUM(swap_count) AS count,
@@ -280,17 +326,12 @@
 	}
 	defer rows.Close()
 
-	ret := []OneDirectionSwapBucket{}
+	ret := []oneDirectionSwapBucket{}
 	for rows.Next() {
-<<<<<<< HEAD
-		var bucket OneDirectionSwapBucket
-		err := rows.Scan(&bucket.Time, &bucket.Direction, &bucket.Count, &bucket.VolumeInRune, &bucket.TotalFees, &bucket.TotalSlip)
-=======
 		var bucket oneDirectionSwapBucket
 		err := rows.Scan(&bucket.Time, &bucket.direction, &bucket.Count, &bucket.VolumeInRune, &bucket.TotalFees, &bucket.TotalSlip)
->>>>>>> 3fd8ee08
-		if err != nil {
-			return []OneDirectionSwapBucket{}, err
+		if err != nil {
+			return []oneDirectionSwapBucket{}, err
 		}
 		ret = append(ret, bucket)
 	}
@@ -299,9 +340,6 @@
 
 // Returns gapfilled PoolSwaps for given pool, window and interval
 func GetPoolSwaps(ctx context.Context, pool *string, buckets db.Buckets) ([]SwapBucket, error) {
-<<<<<<< HEAD
-	swaps, err := GetSwapBuckets(ctx, pool, buckets)
-=======
 	swaps, err := getSwapBuckets(ctx, pool, buckets)
 	if err != nil {
 		return nil, err
@@ -325,7 +363,6 @@
 // Returns gapfilled PoolSwaps routed via THORSwap for given pool, window and interval
 func GetPoolTsSwaps(ctx context.Context, pool *string, buckets db.Buckets) ([]SwapBucket, error) {
 	swaps, err := getTsSwapBuckets(ctx, pool, buckets)
->>>>>>> 3fd8ee08
 	if err != nil {
 		return nil, err
 	}
@@ -337,20 +374,12 @@
 	return mergeSwapsGapfill(swaps, usdPrice), nil
 }
 
-<<<<<<< HEAD
-func mergeSwapsGapfill(swaps []OneDirectionSwapBucket,
-=======
 func mergeSwapsGapfill(swaps []oneDirectionSwapBucket,
->>>>>>> 3fd8ee08
 	denseUSDPrices []USDPriceBucket) []SwapBucket {
 	ret := make([]SwapBucket, len(denseUSDPrices))
 
 	timeAfterLast := denseUSDPrices[len(denseUSDPrices)-1].Window.Until + 1
-<<<<<<< HEAD
-	swaps = append(swaps, OneDirectionSwapBucket{Time: timeAfterLast})
-=======
 	swaps = append(swaps, oneDirectionSwapBucket{Time: timeAfterLast})
->>>>>>> 3fd8ee08
 
 	idx := 0
 	for i, usdPrice := range denseUSDPrices {
@@ -359,11 +388,7 @@
 		current.EndTime = usdPrice.Window.Until
 		for swaps[idx].Time == current.StartTime {
 			swap := &swaps[idx]
-<<<<<<< HEAD
-			switch swap.Direction {
-=======
 			switch swap.direction {
->>>>>>> 3fd8ee08
 			case db.RuneToAsset:
 				current.RuneToAssetCount += swap.Count
 				current.RuneToAssetVolume += swap.VolumeInRune
@@ -409,10 +434,6 @@
 	pools []string,
 	w db.Window,
 	poolVolumes *map[string]int64) error {
-<<<<<<< HEAD
-
-=======
->>>>>>> 3fd8ee08
 	bucket := db.OneIntervalBuckets(w.From, w.Until)
 	wheres := []string{
 		"_direction < 2",
