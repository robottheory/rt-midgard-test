--- conflicted
+++ resolved
@@ -10,7 +10,6 @@
 	"github.com/99designs/gqlgen/client"
 	"github.com/99designs/gqlgen/graphql/handler"
 	"github.com/stretchr/testify/require"
-	"gitlab.com/thorchain/midgard/config"
 	"gitlab.com/thorchain/midgard/internal/db"
 	"gitlab.com/thorchain/midgard/internal/db/testdb"
 	"gitlab.com/thorchain/midgard/internal/graphql"
@@ -78,17 +77,10 @@
 	// This will be the initial value
 	testdb.InsertBlockPoolDepth(t, "BNB.BNB", 30, 3, 0, "2020-01-05 12:00:00")
 
-<<<<<<< HEAD
-	testdb.InsertBlockPoolDepth(t, "BNB.BNB", 10, 20, "2020-01-10 12:00:05")
-	testdb.InsertBlockPoolDepth(t, "BNB.BNB", 20, 30, "2020-01-10 14:00:00")
-	testdb.InsertBlockPoolDepth(t, "BNB.BNB", 2, 5, "2020-01-12 09:00:00")
-	testdb.InsertBlockPoolDepth(t, "BNB.BNB", 6, 18, "2020-01-12 10:00:00")
-=======
 	testdb.InsertBlockPoolDepth(t, "BNB.BNB", 10, 20, 0, "2020-01-10 12:00:05")
 	testdb.InsertBlockPoolDepth(t, "BNB.BNB", 20, 30, 0, "2020-01-10 14:00:00")
 	testdb.InsertBlockPoolDepth(t, "BNB.BNB", 2, 5, 0, "2020-01-12 09:00:00")
 	testdb.InsertBlockPoolDepth(t, "BNB.BNB", 6, 18, 0, "2020-01-12 10:00:00")
->>>>>>> 3fd8ee08
 	testdb.InsertStakeEvent(t, testdb.FakeStake{
 		Pool:           "BNB.BNB",
 		StakeUnits:     1,
@@ -157,11 +149,7 @@
 	testdb.InsertBlockPoolDepth(t, "USDB", 10, 10, 0, "2020-01-11 12:00:05")
 
 	// assetPrice: 10
-<<<<<<< HEAD
-	testdb.InsertBlockPoolDepth(t, "BNB.BNB", 1, 10, "2020-01-13 12:00:00")
-=======
 	testdb.InsertBlockPoolDepth(t, "BNB.BNB", 1, 10, 0, "2020-01-13 12:00:00")
->>>>>>> 3fd8ee08
 	db.RefreshAggregatesForTests()
 
 	from := db.StrToSec("2020-01-09 00:00:00")
@@ -273,13 +261,8 @@
 func TestLiqUnitValueIndexWithInterval(t *testing.T) {
 	testdb.InitTest(t)
 	testdb.DeclarePools("ETH.ETH")
-<<<<<<< HEAD
-	testdb.InsertBlockPoolDepth(t, "ETH.ETH", 100*100000000, 1000*100000000, "2020-01-01 23:57:00")
-	testdb.InsertBlockPoolDepth(t, "ETH.ETH", 220*100000000, 550*100000000, "2020-02-01 23:57:00")
-=======
 	testdb.InsertBlockPoolDepth(t, "ETH.ETH", 100*100000000, 1000*100000000, 0, "2020-01-01 23:57:00")
 	testdb.InsertBlockPoolDepth(t, "ETH.ETH", 220*100000000, 550*100000000, 0, "2020-02-01 23:57:00")
->>>>>>> 3fd8ee08
 	testdb.InsertStakeEvent(t, testdb.FakeStake{
 		Pool:           "ETH.ETH",
 		StakeUnits:     1,
@@ -297,15 +280,6 @@
 	var jsonResult oapigen.DepthHistoryResponse
 	testdb.MustUnmarshal(t, body, &jsonResult)
 
-<<<<<<< HEAD
-	//sqrt(100*100000000 * 1000*100000000), for both intervals, as we did not increase / decrease liquidity
-	require.Equal(t, "31622776601.683792", jsonResult.Intervals[0].Luvi)
-	require.Equal(t, "31622776601.683792", jsonResult.Intervals[1].Luvi)
-	//sqrt(220*100000000 * 550*100000000)
-	require.Equal(t, "34785054261.85217", jsonResult.Intervals[51].Luvi)
-
-	//edge case, since we added the block pool depth, the depth will be 0, so the priceshift loss is not present at all
-=======
 	// sqrt(100*100000000 * 1000*100000000), for both intervals, as we did not increase / decrease liquidity
 	require.Equal(t, "31622776601.683792", jsonResult.Intervals[0].Luvi)
 	require.Equal(t, "31622776601.683792", jsonResult.Intervals[1].Luvi)
@@ -313,7 +287,6 @@
 	require.Equal(t, "34785054261.85217", jsonResult.Intervals[51].Luvi)
 
 	// edge case, since we added the block pool depth, the depth will be 0, so the priceshift loss is not present at all
->>>>>>> 3fd8ee08
 	require.Equal(t, "NaN", jsonResult.Meta.PriceShiftLoss)
 
 	from = db.StrToSec("2020-01-02 00:00:00")
@@ -321,27 +294,16 @@
 		"http://localhost:8080/v2/history/depths/ETH.ETH?interval=day&from=%d&to=%d", from, to))
 
 	testdb.MustUnmarshal(t, body, &jsonResult)
-<<<<<<< HEAD
-	//this should be 2*sqrt(0.5)/1.5
-	require.Equal(t, "0.8", jsonResult.Meta.PriceShiftLoss)
-	require.Equal(t, "1.1", jsonResult.Meta.LuviIncrease) //minimal luvi decrease
-=======
 	// this should be 2*sqrt(0.5)/1.5
 	require.Equal(t, "0.8", jsonResult.Meta.PriceShiftLoss)
 	require.Equal(t, "1.1", jsonResult.Meta.LuviIncrease) // minimal luvi decrease
->>>>>>> 3fd8ee08
 }
 
 func TestLiqUnitValueIndexWithoutInterval(t *testing.T) {
 	testdb.InitTest(t)
 	testdb.DeclarePools("ETH.ETH")
-<<<<<<< HEAD
-	testdb.InsertBlockPoolDepth(t, "ETH.ETH", 100*100000000, 1000*100000000, "2020-01-01 23:57:00")
-	testdb.InsertBlockPoolDepth(t, "ETH.ETH", 220*100000000, 550*100000000, "2020-02-01 23:57:00")
-=======
 	testdb.InsertBlockPoolDepth(t, "ETH.ETH", 100*100000000, 1000*100000000, 0, "2020-01-01 23:57:00")
 	testdb.InsertBlockPoolDepth(t, "ETH.ETH", 220*100000000, 550*100000000, 0, "2020-02-01 23:57:00")
->>>>>>> 3fd8ee08
 	testdb.InsertStakeEvent(t, testdb.FakeStake{
 		Pool:           "ETH.ETH",
 		StakeUnits:     1,
@@ -359,19 +321,11 @@
 	var jsonResult oapigen.DepthHistoryResponse
 	testdb.MustUnmarshal(t, body, &jsonResult)
 
-<<<<<<< HEAD
-	//sqrt(100*100000000 * 1000*100000000), for both intervals, as we did not increase / decrease liquidity
-	require.Equal(t, 1, len(jsonResult.Intervals))
-	require.Equal(t, "34785054261.85217", jsonResult.Intervals[0].Luvi)
-
-	//edge case, since we added the block pool depth, the depth will be 0, so the priceshift loss is not present at all
-=======
 	// sqrt(100*100000000 * 1000*100000000), for both intervals, as we did not increase / decrease liquidity
 	require.Equal(t, 1, len(jsonResult.Intervals))
 	require.Equal(t, "34785054261.85217", jsonResult.Intervals[0].Luvi)
 
 	// edge case, since we added the block pool depth, the depth will be 0, so the priceshift loss is not present at all
->>>>>>> 3fd8ee08
 	require.Equal(t, "NaN", jsonResult.Meta.PriceShiftLoss)
 
 	from = db.StrToSec("2020-01-02 00:00:00")
@@ -379,15 +333,9 @@
 		"http://localhost:8080/v2/history/depths/ETH.ETH?from=%d&to=%d", from, to))
 
 	testdb.MustUnmarshal(t, body, &jsonResult)
-<<<<<<< HEAD
-	//this should be 2*sqrt(0.5)/1.5
-	require.Equal(t, "0.8", jsonResult.Meta.PriceShiftLoss)
-	require.Equal(t, "1.1", jsonResult.Meta.LuviIncrease) //minimal luvi decrease
-=======
 	// this should be 2*sqrt(0.5)/1.5
 	require.Equal(t, "0.8", jsonResult.Meta.PriceShiftLoss)
 	require.Equal(t, "1.1", jsonResult.Meta.LuviIncrease) // minimal luvi decrease
->>>>>>> 3fd8ee08
 }
 
 func TestLiqUnitValueIndexSynths(t *testing.T) {
@@ -415,17 +363,10 @@
 	var jsonResult oapigen.DepthHistoryResponse
 	testdb.MustUnmarshal(t, body, &jsonResult)
 
-<<<<<<< HEAD
-	//sqrt(100*100000000 * 1000*100000000), for both intervals, as we did not increase / decrease liquidity
-	require.Equal(t, "31622776601.683792", jsonResult.Intervals[0].Luvi)
-	require.Equal(t, "31622776601.683792", jsonResult.Intervals[1].Luvi)
-	//sqrt(100*100000000 * 1001*100000000), we have 1 rune in synth, needs to be included
-=======
 	// sqrt(100*100000000 * 1000*100000000), for both intervals, as we did not increase / decrease liquidity
 	require.Equal(t, "31622776601.683792", jsonResult.Intervals[0].Luvi)
 	require.Equal(t, "31622776601.683792", jsonResult.Intervals[1].Luvi)
 	// sqrt(100*100000000 * 1001*100000000), we have 1 rune in synth, needs to be included
->>>>>>> 3fd8ee08
 	require.Equal(t, "31638584039.11275", jsonResult.Intervals[51].Luvi)
 
 	from = db.StrToSec("2020-01-02 00:00:00")
@@ -433,13 +374,8 @@
 		"http://localhost:8080/v2/history/depths/ETH.ETH?interval=day&from=%d&to=%d", from, to))
 
 	testdb.MustUnmarshal(t, body, &jsonResult)
-<<<<<<< HEAD
-	//sqrt(100*100000000 * 1001*100000000) / sqrt(100*100000000 * 1000*100000000)
-	require.Equal(t, "1.000499875062461", jsonResult.Meta.LuviIncrease) //minimal luvi decrease
-=======
 	// sqrt(100*100000000 * 1001*100000000) / sqrt(100*100000000 * 1000*100000000)
 	require.Equal(t, "1.000499875062461", jsonResult.Meta.LuviIncrease) // minimal luvi decrease
->>>>>>> 3fd8ee08
 }
 
 func floatStr(f float64) string {
