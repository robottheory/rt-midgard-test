package stat_test

import (
	"fmt"
	"testing"

	"gitlab.com/thorchain/midgard/config"

	"github.com/99designs/gqlgen/client"
	"github.com/99designs/gqlgen/graphql/handler"
	"github.com/stretchr/testify/require"

	"gitlab.com/thorchain/midgard/config"
	"gitlab.com/thorchain/midgard/internal/db"
	"gitlab.com/thorchain/midgard/internal/db/testdb"
	"gitlab.com/thorchain/midgard/internal/graphql"
	"gitlab.com/thorchain/midgard/internal/graphql/generated"
	"gitlab.com/thorchain/midgard/internal/graphql/model"
	"gitlab.com/thorchain/midgard/internal/util"
	"gitlab.com/thorchain/midgard/openapi/generated/oapigen"
)

func TestSwapHistoryGraphqlErrors(t *testing.T) {
	schema := generated.NewExecutableSchema(generated.Config{Resolvers: &graphql.Resolver{}})
	gqlClient := client.New(handler.NewDefaultServer(schema))

	queryString := `{
		volumeHistory(from: 1599696000, until: 1600560000) {
		  meta {
			first
		  }
		}
	}`

	type GraphqlResult struct {
		Pool model.Pool
	}
	var graphqlResult GraphqlResult

	err := gqlClient.Post(queryString, &graphqlResult)
	if err == nil {
		t.Fatal("Query was expected to fail, but didn't:", queryString)
	}

	queryString = `{
		volumeHistory(from: 1599696000, interval: DAY) {
		  meta {
			first
		  }
		}
	}`
	err = gqlClient.Post(queryString, &graphqlResult)
	if err == nil {
		t.Fatal("Query was expected to fail, but didn't:", queryString)
	}

	queryString = `{
		volumeHistory(until: 1600560000, interval: DAY) {
		  meta {
			first
		  }
		}
	}`
	err = gqlClient.Post(queryString, &graphqlResult)
	if err == nil {
		t.Fatal("Query was expected to fail, but didn't:", queryString)
	}
}

func graphqlSwapsQuery(from, to db.Second) string {
	return fmt.Sprintf(`{
		volumeHistory(from: %d, until: %d, interval: DAY) {
		  meta {
			first
        	last
        	toRune {
			  count
			  feesInRune
			  volumeInRune
        	}
        	toAsset {
          	  count
          	  feesInRune
          	  volumeInRune
        	}
        	combined {
          	  count
          	  feesInRune
          	  volumeInRune
        	}
		  }
		  intervals {
			time
			toRune {
			  count
			  feesInRune
			  volumeInRune
        	}
        	toAsset {
          	  count
          	  feesInRune
          	  volumeInRune
        	}
        	combined {
          	  count
          	  feesInRune
          	  volumeInRune
        	}
		  }
		}
		}`, from, to)
}

// Checks that JSON and GraphQL results are consistent.
func CheckSameSwaps(t *testing.T, jsonResult oapigen.SwapHistoryResponse, gqlQuery string) {
	type Result struct {
		VolumeHistory model.PoolVolumeHistory
	}
	var gqlResult Result

	schema := generated.NewExecutableSchema(generated.Config{Resolvers: &graphql.Resolver{}})
	gqlClient := client.New(handler.NewDefaultServer(schema))
	gqlClient.MustPost(gqlQuery, &gqlResult)

	require.Equal(t, jsonResult.Meta.StartTime, util.IntStr(gqlResult.VolumeHistory.Meta.First))
	require.Equal(t, jsonResult.Meta.EndTime, util.IntStr(gqlResult.VolumeHistory.Meta.Last))
	require.Equal(t, jsonResult.Meta.ToAssetVolume, util.IntStr(gqlResult.VolumeHistory.Meta.ToAsset.VolumeInRune))
	require.Equal(t, jsonResult.Meta.ToRuneVolume, util.IntStr(gqlResult.VolumeHistory.Meta.ToRune.VolumeInRune))
	require.Equal(t, jsonResult.Meta.TotalVolume, util.IntStr(gqlResult.VolumeHistory.Meta.Combined.VolumeInRune))

	require.Equal(t, len(jsonResult.Intervals), len(gqlResult.VolumeHistory.Intervals))
	for i := 0; i < len(jsonResult.Intervals); i++ {
		jr := jsonResult.Intervals[i]
		gr := gqlResult.VolumeHistory.Intervals[i]
		require.Equal(t, jr.StartTime, util.IntStr(gr.Time))
		require.Equal(t, jr.ToAssetVolume, util.IntStr(gr.ToAsset.VolumeInRune))
		require.Equal(t, jr.ToRuneVolume, util.IntStr(gr.ToRune.VolumeInRune))
		require.Equal(t, jr.TotalVolume, util.IntStr(gr.Combined.VolumeInRune))
	}
}

// Testing conversion between different pools and gapfill
func TestSwapsHistoryE2E(t *testing.T) {
	blocks := testdb.InitTestBlocks(t)

	blocks.NewBlock(t, "2010-01-01 00:00:00",
		testdb.AddLiquidity{Pool: "BNB.BNB", AssetAmount: 1000, RuneAmount: 2000},
		testdb.AddLiquidity{Pool: "BNB.BTCB-1DE", AssetAmount: 1000, RuneAmount: 2000},
	)

	// Swapping BTCB-1DE to 8 rune (4 to, 4 fee) and selling 15 rune on 3rd of September/
	// total fee=4; average slip=2
	blocks.NewBlock(t, "2020-09-03 12:00:00", testdb.Swap{
		Pool:               "BNB.BTCB-1DE",
		EmitAsset:          "6 THOR.RUNE",
		Coin:               "0 BNB.BTCB-1DE",
		LiquidityFeeInRune: 2,
		Slip:               1,
	}, testdb.Swap{
		Pool:               "BNB.BTCB-1DE",
		EmitAsset:          "0 BNB.BTCB-1DE",
		Coin:               "15 THOR.RUNE",
		LiquidityFeeInRune: 4,
		Slip:               3,
	})

	// Swapping BNB to 20 RUNE and selling 50 RUNE on 5th of September
	// total fee=13; average slip=3
	blocks.NewBlock(t, "2020-09-05 12:00:00", testdb.Swap{
		Pool:               "BNB.BNB",
		EmitAsset:          "15 THOR.RUNE",
		Coin:               "0 BNB.BNB",
		LiquidityFeeInRune: 5,
		Slip:               1,
	}, testdb.Swap{
		Pool:               "BNB.BNB",
		EmitAsset:          "0 BNB.BNB",
		Coin:               "50 THOR.RUNE",
		LiquidityFeeInRune: 8,
		Slip:               5,
	})

	from := db.StrToSec("2020-09-03 00:00:00")
	to := db.StrToSec("2020-09-05 23:00:00")
	{
		// Check all pools
		body := testdb.CallJSON(t, fmt.Sprintf(
			"http://localhost:8080/v2/history/swaps?interval=day&from=%d&to=%d", from, to))

		var jsonResult oapigen.SwapHistoryResponse
		testdb.MustUnmarshal(t, body, &jsonResult)

		require.Equal(t, epochStr("2020-09-03 00:00:00"), jsonResult.Meta.StartTime)
		require.Equal(t, epochStr("2020-09-06 00:00:00"), jsonResult.Meta.EndTime)
		require.Equal(t, "28", jsonResult.Meta.ToRuneVolume)
		require.Equal(t, "65", jsonResult.Meta.ToAssetVolume)
		require.Equal(t, util.IntStr(28+65), jsonResult.Meta.TotalVolume)

		require.Equal(t, 3, len(jsonResult.Intervals))
		require.Equal(t, epochStr("2020-09-03 00:00:00"), jsonResult.Intervals[0].StartTime)
		require.Equal(t, epochStr("2020-09-04 00:00:00"), jsonResult.Intervals[0].EndTime)
		require.Equal(t, epochStr("2020-09-05 00:00:00"), jsonResult.Intervals[2].StartTime)

		require.Equal(t, "15", jsonResult.Intervals[0].ToAssetVolume)
		require.Equal(t, "8", jsonResult.Intervals[0].ToRuneVolume)
		require.Equal(t, "23", jsonResult.Intervals[0].TotalVolume)

		require.Equal(t, "0", jsonResult.Intervals[1].TotalVolume)

		require.Equal(t, "50", jsonResult.Intervals[2].ToAssetVolume)
		require.Equal(t, "20", jsonResult.Intervals[2].ToRuneVolume)

		// fees were 2,4 ; 5,8
		require.Equal(t, "4", jsonResult.Intervals[0].ToAssetFees)
		require.Equal(t, "2", jsonResult.Intervals[0].ToRuneFees)
		require.Equal(t, "6", jsonResult.Intervals[0].TotalFees)
		require.Equal(t, "19", jsonResult.Meta.TotalFees)

		require.Equal(t, "3", jsonResult.Intervals[0].ToAssetAverageSlip)
		require.Equal(t, "1", jsonResult.Intervals[0].ToRuneAverageSlip)
		require.Equal(t, "2", jsonResult.Intervals[0].AverageSlip)
		require.Equal(t, "2.5", jsonResult.Meta.AverageSlip)

		CheckSameSwaps(t, jsonResult, graphqlSwapsQuery(from, to))
	}

	{
		// Check only BNB.BNB pool
		body := testdb.CallJSON(t, fmt.Sprintf(
			"http://localhost:8080/v2/history/swaps?interval=day&from=%d&to=%d&pool=BNB.BNB", from, to))

		var jsonResult oapigen.SwapHistoryResponse
		testdb.MustUnmarshal(t, body, &jsonResult)

		require.Equal(t, 3, len(jsonResult.Intervals))
		require.Equal(t, "0", jsonResult.Intervals[0].TotalVolume)
		require.Equal(t, "50", jsonResult.Intervals[2].ToAssetVolume)
		require.Equal(t, "20", jsonResult.Intervals[2].ToRuneVolume)
		// TODO(acsaba): check graphql pool filter
	}

	// TODO(acsaba): check graphql and v1 errors on the same place.
}

func TestSwapsCloseToBoundaryE2E(t *testing.T) {
	blocks := testdb.InitTestBlocks(t)

	blocks.NewBlock(t, "2010-01-01 00:00:00")

	// Swapping to rune 50 in the beginning of the year and 100 at the end of the year
	blocks.NewBlock(t, "2020-01-01 00:01:00", testdb.Swap{
		Pool:               "BNB.BTCB-1DE",
		EmitAsset:          "49 THOR.RUNE",
		Coin:               "0 BNB.BTCB-1DE",
		LiquidityFeeInRune: 1,
	})

	blocks.NewBlock(t, "2020-12-31 23:59:00", testdb.Swap{
		Pool:               "BNB.BTCB-1DE",
		EmitAsset:          "97 THOR.RUNE",
		Coin:               "0 BNB.BTCB-1DE",
		LiquidityFeeInRune: 3,
	})

	blocks.NewBlock(t, "2030-01-01 00:00:00")

	from := db.StrToSec("2019-01-01 00:00:00")
	to := db.StrToSec("2022-01-01 00:00:00")
	body := testdb.CallJSON(t,
		fmt.Sprintf("http://localhost:8080/v2/history/swaps?interval=year&from=%d&to=%d", from, to))

	var swapHistory oapigen.SwapHistoryResponse
	testdb.MustUnmarshal(t, body, &swapHistory)

	// We check if both first and last minute was attributed to the same year
	require.Equal(t, "150", swapHistory.Meta.ToRuneVolume)
	require.Equal(t, 3, len(swapHistory.Intervals))
	require.Equal(t, epochStr("2020-01-01 00:00:00"), swapHistory.Intervals[1].StartTime)
	require.Equal(t, "150", swapHistory.Intervals[1].ToRuneVolume)
}

func TestMinute5(t *testing.T) {
	blocks := testdb.InitTestBlocks(t)

	blocks.NewBlock(t, "2010-01-01 00:00:00")

	// Swapping 50 and 100 rune
	blocks.NewBlock(t, "2020-01-01 00:01:00", testdb.Swap{
		Pool:               "BNB.BTCB-1DE",
		EmitAsset:          "49 THOR.RUNE",
		Coin:               "0 BNB.BTCB-1DE",
		LiquidityFeeInRune: 1,
	})

	blocks.NewBlock(t, "2020-01-01 00:12:00", testdb.Swap{
		Pool:               "BNB.BTCB-1DE",
		EmitAsset:          "97 THOR.RUNE",
		Coin:               "0 BNB.BTCB-1DE",
		LiquidityFeeInRune: 3,
	})

	blocks.NewBlock(t, "2030-01-01 00:00:00")

	from := db.StrToSec("2020-01-01 00:00:00")
	to := db.StrToSec("2020-01-01 00:15:00")
	body := testdb.CallJSON(t, fmt.Sprintf("http://localhost:8080/v2/history/swaps?interval=5min&from=%d&to=%d", from, to))

	var swapHistory oapigen.SwapHistoryResponse
	testdb.MustUnmarshal(t, body, &swapHistory)

	require.Equal(t, "150", swapHistory.Meta.ToRuneVolume)
	require.Equal(t, 3, len(swapHistory.Intervals))
	require.Equal(t, epochStr("2020-01-01 00:00:00"), swapHistory.Intervals[0].StartTime)
	require.Equal(t, epochStr("2020-01-01 00:05:00"), swapHistory.Intervals[1].StartTime)
	require.Equal(t, epochStr("2020-01-01 00:10:00"), swapHistory.Intervals[2].StartTime)
	require.Equal(t, "50", swapHistory.Intervals[0].ToRuneVolume)
	require.Equal(t, "100", swapHistory.Intervals[2].ToRuneVolume)
}

func TestSwapUsdPrices(t *testing.T) {
	config.Global.UsdPools = []string{"USDA", "USDB"}

	blocks := testdb.InitTestBlocks(t)

	blocks.NewBlock(t, "2019-12-25 12:00:00", testdb.AddLiquidity{
		Pool: "USDB", AssetAmount: 30, RuneAmount: 10,
	})

	blocks.NewBlock(t, "2020-01-01 13:00:00", testdb.Swap{
		Pool:               "BTC.BTC",
		EmitAsset:          "2 THOR.RUNE",
		Coin:               "0 BTC.BTC",
		LiquidityFeeInRune: 1,
	})

	blocks.NewBlock(t, "2020-01-02 12:00:00", testdb.AddLiquidity{
		Pool: "USDA", AssetAmount: 200, RuneAmount: 100,
	})

	blocks.NewBlock(t, "2020-01-03 13:00:00", testdb.Swap{
		Pool:               "BTC.BTC",
		EmitAsset:          "4 THOR.RUNE",
		Coin:               "0 BTC.BTC",
		LiquidityFeeInRune: 2,
	})

	blocks.NewBlock(t, "2030-01-01 00:00:00")

	from := db.StrToSec("2020-01-01 00:00:00")
	to := db.StrToSec("2020-01-06 00:00:00")
	body := testdb.CallJSON(t, fmt.Sprintf("http://localhost:8080/v2/history/swaps?interval=day&from=%d&to=%d", from, to))

	var swapHistory oapigen.SwapHistoryResponse
	testdb.MustUnmarshal(t, body, &swapHistory)

	require.Equal(t, 5, len(swapHistory.Intervals))
	require.Equal(t, epochStr("2020-01-01 00:00:00"), swapHistory.Intervals[0].StartTime)
	require.Equal(t, "3", swapHistory.Intervals[0].ToRuneVolume)
	require.Equal(t, "3", swapHistory.Intervals[0].RunePriceUSD) // 30 / 10
	require.Equal(t, epochStr("2020-01-02 00:00:00"), swapHistory.Intervals[1].StartTime)
	require.Equal(t, "2", swapHistory.Intervals[1].RunePriceUSD)
	require.Equal(t, epochStr("2020-01-03 00:00:00"), swapHistory.Intervals[2].StartTime)
	require.Equal(t, "2", swapHistory.Intervals[2].RunePriceUSD)
	require.Equal(t, "2", swapHistory.Meta.RunePriceUSD)
}

func TestAverageNaN(t *testing.T) {
	testdb.InitTest(t)

	// No swaps
	from := db.StrToSec("2020-01-01 00:00:00")
	to := db.StrToSec("2020-01-02 00:00:00")
	body := testdb.CallJSON(t, fmt.Sprintf("http://localhost:8080/v2/history/swaps?interval=day&from=%d&to=%d", from, to))

	var swapHistory oapigen.SwapHistoryResponse
	testdb.MustUnmarshal(t, body, &swapHistory)

	require.Equal(t, "0", swapHistory.Meta.AverageSlip)
}

// Parse string as date and return the unix epoch int value as string.
func epochStr(t string) string {
	return util.IntStr(db.StrToSec(t).ToI())
}

func TestVolume24h(t *testing.T) {
	blocks := testdb.InitTestBlocks(t)

	blocks.NewBlock(t, "2010-01-01 12:00:00", testdb.AddLiquidity{
		Pool: "BNB.BNB", AssetAmount: 1000, RuneAmount: 2000,
	}, testdb.PoolActivate{Pool: "BNB.BNB"})

	// swap 25h ago
	blocks.NewBlock(t, "2021-01-01 12:00:00", testdb.Swap{
		Pool:               "BNB.BNB",
		EmitAsset:          "8 THOR.RUNE",
		Coin:               "0 BNB.BNB",
		LiquidityFeeInRune: 2,
		Slip:               1,
	})

	// swap 22h ago
	blocks.NewBlock(t, "2021-01-01 15:00:00", testdb.Swap{
		Pool:               "BNB.BNB",
		EmitAsset:          "28 THOR.RUNE",
		Coin:               "0 BNB.BNB",
		LiquidityFeeInRune: 2,
		Slip:               1,
	}, testdb.Swap{
		Pool:               "BNB.BNB",
		EmitAsset:          "0 BNB.BNB",
		Coin:               "40 THOR.RUNE",
		LiquidityFeeInRune: 2,
		Slip:               1,
	})

	blocks.NewBlock(t, "2021-01-02 13:00:00")

	var pools oapigen.PoolsResponse
	testdb.MustUnmarshal(t, testdb.CallJSON(t,
		"http://localhost:8080/v2/pools"), &pools)
	require.Len(t, pools, 1)
	require.Equal(t, "BNB.BNB", pools[0].Asset)
	require.Equal(t, "70", pools[0].Volume24h)
}

func TestSwapsHistorySynths(t *testing.T) {
	blocks := testdb.InitTestBlocks(t)

	blocks.NewBlock(t, "2010-01-01 00:00:00",
		testdb.AddLiquidity{
			Pool:        "BTC.BTC",
			RuneAddress: "thoraddr1",
			AssetAmount: 1000,
			RuneAmount:  10000,
		},
		testdb.PoolActivate{Pool: "BTC.BTC"},
	)

	blocks.NewBlock(t, "2020-01-01 00:01:00",
		testdb.Swap{
			Pool:               "BTC.BTC",
			Coin:               "10 THOR.RUNE",
			EmitAsset:          "1 BTC.BTC",
			LiquidityFeeInRune: 1,
			Slip:               5,
		},
		testdb.Swap{
			Pool:               "BTC.BTC",
			Coin:               "2 BTC.BTC",
			EmitAsset:          "20 THOR.RUNE",
			LiquidityFeeInRune: 2,
			Slip:               6,
		},
		testdb.Swap{
			Pool:               "BTC.BTC",
			Coin:               "30 THOR.RUNE",
			EmitAsset:          "3 BTC/BTC",
			LiquidityFeeInRune: 3,
			Slip:               7,
		},
		testdb.Swap{
			Pool:               "BTC.BTC",
			Coin:               "4 BTC/BTC",
			EmitAsset:          "40 THOR.RUNE",
			LiquidityFeeInRune: 4,
			Slip:               8,
		},
	)

	blocks.NewBlock(t, "2030-01-01 00:00:00")

	from := db.StrToSec("2020-01-01 00:00:00")
<<<<<<< HEAD
	to := db.StrToSec("2021-01-01 00:00:00")
=======
	to := db.StrToSec("2020-01-01 00:15:00")
>>>>>>> 3fd8ee08
	body := testdb.CallJSON(t,
		fmt.Sprintf("http://localhost:8080/v2/history/swaps?interval=year&from=%d&to=%d", from, to))

	var swapHistory oapigen.SwapHistoryResponse
	testdb.MustUnmarshal(t, body, &swapHistory)

	require.Equal(t, "4", swapHistory.Meta.TotalCount)

	require.Equal(t, "10", swapHistory.Meta.ToAssetVolume)
	require.Equal(t, "22", swapHistory.Meta.ToRuneVolume)
	require.Equal(t, "30", swapHistory.Meta.SynthMintVolume)
	require.Equal(t, "44", swapHistory.Meta.SynthRedeemVolume)
	require.Equal(t, "106", swapHistory.Meta.TotalVolume)

	require.Equal(t, "1", swapHistory.Meta.ToAssetFees)
	require.Equal(t, "2", swapHistory.Meta.ToRuneFees)
	require.Equal(t, "3", swapHistory.Meta.SynthMintFees)
	require.Equal(t, "4", swapHistory.Meta.SynthRedeemFees)
	require.Equal(t, "10", swapHistory.Meta.TotalFees)

	require.Equal(t, "5", swapHistory.Meta.ToAssetAverageSlip)
	require.Equal(t, "6", swapHistory.Meta.ToRuneAverageSlip)
	require.Equal(t, "7", swapHistory.Meta.SynthMintAverageSlip)
	require.Equal(t, "8", swapHistory.Meta.SynthRedeemAverageSlip)
	require.Equal(t, "6.5", swapHistory.Meta.AverageSlip)
}

func TestStatsSwapsDirection(t *testing.T) {
	blocks := testdb.InitTestBlocks(t)

	blocks.NewBlock(t, "2010-01-01 00:00:00",
		testdb.AddLiquidity{
			Pool:        "BTC.BTC",
			RuneAddress: "thoraddr1",
			AssetAmount: 1000,
			RuneAmount:  10000,
		},
		testdb.PoolActivate{Pool: "BTC.BTC"},
	)

	blocks.NewBlock(t, "2020-01-01 00:01:00",
		testdb.Swap{
			Pool:               "BTC.BTC",
			Coin:               "10 THOR.RUNE",
			EmitAsset:          "1 BTC.BTC",
			LiquidityFeeInRune: 1,
			Slip:               5,
		},
		testdb.Swap{
			Pool:               "BTC.BTC",
			Coin:               "10 THOR.RUNE",
			EmitAsset:          "1 BTC.BTC",
			LiquidityFeeInRune: 1,
			Slip:               5,
		},
		testdb.Swap{
			Pool:               "BTC.BTC",
			Coin:               "10 THOR.RUNE",
			EmitAsset:          "1 BTC.BTC",
			LiquidityFeeInRune: 1,
			Slip:               5,
		},
		testdb.Swap{
			Pool:               "BTC.BTC",
			Coin:               "10 THOR.RUNE",
			EmitAsset:          "1 BTC.BTC",
			LiquidityFeeInRune: 1,
			Slip:               5,
		})

	blocks.NewBlock(t, "2020-01-01 00:02:00",
		testdb.Swap{
			Pool:               "BTC.BTC",
			Coin:               "100 BTC.BTC",
			EmitAsset:          "1000 THOR.RUNE",
			LiquidityFeeInRune: 100,
			LiquidityFee:       100,
			Slip:               6,
		},
		testdb.Swap{
			Pool:               "BTC.BTC",
			Coin:               "100 BTC.BTC",
			EmitAsset:          "1000 THOR.RUNE",
			LiquidityFeeInRune: 100,
			LiquidityFee:       100,
			Slip:               6,
		},
		testdb.Swap{
			Pool:               "BTC.BTC",
			Coin:               "100 BTC.BTC",
			EmitAsset:          "1000 THOR.RUNE",
			LiquidityFeeInRune: 100,
			LiquidityFee:       100,
			Slip:               6,
		})

	blocks.NewBlock(t, "2020-01-01 00:03:00",
		testdb.Swap{
			Pool:               "BTC.BTC",
			Coin:               "100000 THOR.RUNE",
			EmitAsset:          "10000 BTC/BTC",
			LiquidityFeeInRune: 10000,
			Slip:               7,
		},
		testdb.Swap{
			Pool:               "BTC.BTC",
			Coin:               "100000 THOR.RUNE",
			EmitAsset:          "10000 BTC/BTC",
			LiquidityFeeInRune: 10000,
			Slip:               7,
		})

	blocks.NewBlock(t, "2020-01-01 00:04:00",
		testdb.Swap{
			Pool:               "BTC.BTC",
			Coin:               "1000000 BTC/BTC",
			EmitAsset:          "10000000 THOR.RUNE",
			LiquidityFeeInRune: 1000000,
			Slip:               8,
		},
	)

<<<<<<< HEAD
=======
	// blocks.NewBlock(t, "2030-01-01 00:00:00")

	// from := db.StrToSec("2020-01-01 00:00:00")
	// to := db.StrToSec("2021-01-01 00:00:00")
>>>>>>> 3fd8ee08
	body := testdb.CallJSON(t,
		fmt.Sprintf("http://localhost:8080/v2/stats"))

	var result oapigen.StatsResponse
	testdb.MustUnmarshal(t, body, &result)

	require.Equal(t, "10", result.SwapCount)
	require.Equal(t, "4", result.ToAssetCount)
	require.Equal(t, "3", result.ToRuneCount)
	require.Equal(t, "2", result.SynthMintCount)
	require.Equal(t, "1", result.SynthBurnCount)
	require.Equal(t, "11203340", result.SwapVolume)

}<|MERGE_RESOLUTION|>--- conflicted
+++ resolved
@@ -10,7 +10,6 @@
 	"github.com/99designs/gqlgen/graphql/handler"
 	"github.com/stretchr/testify/require"
 
-	"gitlab.com/thorchain/midgard/config"
 	"gitlab.com/thorchain/midgard/internal/db"
 	"gitlab.com/thorchain/midgard/internal/db/testdb"
 	"gitlab.com/thorchain/midgard/internal/graphql"
@@ -20,7 +19,7 @@
 	"gitlab.com/thorchain/midgard/openapi/generated/oapigen"
 )
 
-func TestSwapHistoryGraphqlErrors(t *testing.T) {
+func TestSwapHistoryGraphqlFailures(t *testing.T) {
 	schema := generated.NewExecutableSchema(generated.Config{Resolvers: &graphql.Resolver{}})
 	gqlClient := client.New(handler.NewDefaultServer(schema))
 
@@ -471,11 +470,7 @@
 	blocks.NewBlock(t, "2030-01-01 00:00:00")
 
 	from := db.StrToSec("2020-01-01 00:00:00")
-<<<<<<< HEAD
-	to := db.StrToSec("2021-01-01 00:00:00")
-=======
 	to := db.StrToSec("2020-01-01 00:15:00")
->>>>>>> 3fd8ee08
 	body := testdb.CallJSON(t,
 		fmt.Sprintf("http://localhost:8080/v2/history/swaps?interval=year&from=%d&to=%d", from, to))
 
@@ -526,96 +521,37 @@
 		},
 		testdb.Swap{
 			Pool:               "BTC.BTC",
-			Coin:               "10 THOR.RUNE",
-			EmitAsset:          "1 BTC.BTC",
-			LiquidityFeeInRune: 1,
-			Slip:               5,
-		},
-		testdb.Swap{
-			Pool:               "BTC.BTC",
-			Coin:               "10 THOR.RUNE",
-			EmitAsset:          "1 BTC.BTC",
-			LiquidityFeeInRune: 1,
-			Slip:               5,
-		},
-		testdb.Swap{
-			Pool:               "BTC.BTC",
-			Coin:               "10 THOR.RUNE",
-			EmitAsset:          "1 BTC.BTC",
-			LiquidityFeeInRune: 1,
-			Slip:               5,
-		})
-
-	blocks.NewBlock(t, "2020-01-01 00:02:00",
-		testdb.Swap{
-			Pool:               "BTC.BTC",
-			Coin:               "100 BTC.BTC",
-			EmitAsset:          "1000 THOR.RUNE",
-			LiquidityFeeInRune: 100,
-			LiquidityFee:       100,
+			Coin:               "2 BTC.BTC",
+			EmitAsset:          "20 THOR.RUNE",
+			LiquidityFeeInRune: 2,
+			LiquidityFee:       2,
 			Slip:               6,
 		},
 		testdb.Swap{
 			Pool:               "BTC.BTC",
-			Coin:               "100 BTC.BTC",
-			EmitAsset:          "1000 THOR.RUNE",
-			LiquidityFeeInRune: 100,
-			LiquidityFee:       100,
-			Slip:               6,
-		},
-		testdb.Swap{
-			Pool:               "BTC.BTC",
-			Coin:               "100 BTC.BTC",
-			EmitAsset:          "1000 THOR.RUNE",
-			LiquidityFeeInRune: 100,
-			LiquidityFee:       100,
-			Slip:               6,
-		})
-
-	blocks.NewBlock(t, "2020-01-01 00:03:00",
-		testdb.Swap{
-			Pool:               "BTC.BTC",
-			Coin:               "100000 THOR.RUNE",
-			EmitAsset:          "10000 BTC/BTC",
-			LiquidityFeeInRune: 10000,
+			Coin:               "30 THOR.RUNE",
+			EmitAsset:          "3 BTC/BTC",
+			LiquidityFeeInRune: 3,
 			Slip:               7,
 		},
 		testdb.Swap{
 			Pool:               "BTC.BTC",
-			Coin:               "100000 THOR.RUNE",
-			EmitAsset:          "10000 BTC/BTC",
-			LiquidityFeeInRune: 10000,
-			Slip:               7,
-		})
-
-	blocks.NewBlock(t, "2020-01-01 00:04:00",
-		testdb.Swap{
-			Pool:               "BTC.BTC",
-			Coin:               "1000000 BTC/BTC",
-			EmitAsset:          "10000000 THOR.RUNE",
-			LiquidityFeeInRune: 1000000,
+			Coin:               "4 BTC/BTC",
+			EmitAsset:          "40 THOR.RUNE",
+			LiquidityFeeInRune: 4,
 			Slip:               8,
 		},
 	)
 
-<<<<<<< HEAD
-=======
 	// blocks.NewBlock(t, "2030-01-01 00:00:00")
 
 	// from := db.StrToSec("2020-01-01 00:00:00")
 	// to := db.StrToSec("2021-01-01 00:00:00")
->>>>>>> 3fd8ee08
 	body := testdb.CallJSON(t,
 		fmt.Sprintf("http://localhost:8080/v2/stats"))
 
 	var result oapigen.StatsResponse
 	testdb.MustUnmarshal(t, body, &result)
 
-	require.Equal(t, "10", result.SwapCount)
-	require.Equal(t, "4", result.ToAssetCount)
-	require.Equal(t, "3", result.ToRuneCount)
-	require.Equal(t, "2", result.SynthMintCount)
-	require.Equal(t, "1", result.SynthBurnCount)
-	require.Equal(t, "11203340", result.SwapVolume)
-
+	require.Equal(t, "32", result.SwapVolume)
 }