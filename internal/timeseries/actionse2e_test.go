// End to end tests here are checking lookup functionality from Database to HTTP Api.
package timeseries_test

import (
	"strconv"
	"testing"

	"gitlab.com/thorchain/midgard/internal/api"

	"github.com/stretchr/testify/assert"
	"github.com/stretchr/testify/require"
	"gitlab.com/thorchain/midgard/internal/db"
	"gitlab.com/thorchain/midgard/internal/db/testdb"
	"gitlab.com/thorchain/midgard/internal/util"
	"gitlab.com/thorchain/midgard/openapi/generated/oapigen"
)

func TestActionsE2E(t *testing.T) {
	blocks := testdb.InitTestBlocks(t)

	blocks.NewBlock(t, "2020-09-01 00:00:00",
		testdb.AddLiquidity{
			Pool:        "BNB.TWT-123",
			RuneAddress: "thoraddr1",
			AssetAmount: 1000,
			RuneAmount:  2000,
		},
		testdb.PoolActivate{Pool: "BNB.TWT-123"},
	)

	blocks.NewBlock(t, "2020-09-02 00:00:00",
		testdb.Withdraw{
			Pool:                   "BNB.TWT-123",
			EmitAsset:              10,
			EmitRune:               20,
			Coin:                   "10 BNB.TWT-123",
			ToAddress:              "thoraddr4",
			LiquidityProviderUnits: 1,
			ImpLossProtection:      7,
		},
	)

	blocks.NewBlock(t, "2020-09-03 00:00:00",
		testdb.Swap{
			Coin:      "100000 BNB.BNB",
			EmitAsset: "10 THOR.RUNE",
			Pool:      "BNB.BNB",
		},
		testdb.PoolActivate{Pool: "BNB.BNB"},
	)

	// Basic request with no filters (should get all events ordered by height)
	body := testdb.CallJSON(t, "http://localhost:8080/v2/actions?limit=50&offset=0")

	var v oapigen.ActionsResponse
	testdb.MustUnmarshal(t, body, &v)

	require.Equal(t, "3", v.Count)

	basicTx0 := v.Actions[0]
	basicTx1 := v.Actions[1]
	basicTx2 := v.Actions[2]

	if basicTx0.Type != "swap" || basicTx0.Height != "3" {
		t.Fatal("Results of results changed.")
	}
	if basicTx1.Type != "withdraw" || basicTx1.Height != "2" {
		t.Fatal("Results of results changed.")
	}
	assert.Equal(t, "7", basicTx1.Metadata.Withdraw.ImpermanentLossProtection)
	if basicTx2.Type != "addLiquidity" || basicTx2.Height != "1" {
		t.Fatal("Results of results changed.")
	}

	// Filter by type request
	body = testdb.CallJSON(t, "http://localhost:8080/v2/actions?limit=50&offset=0&type=swap")

	testdb.MustUnmarshal(t, body, &v)

	require.Equal(t, "1", v.Count)
	typeTx0 := v.Actions[0]

	if typeTx0.Type != "swap" {
		t.Fatal("Results of results changed.")
	}

	// Filter by asset request
	body = testdb.CallJSON(t, "http://localhost:8080/v2/actions?limit=50&offset=0&asset=BNB.TWT-123")

	testdb.MustUnmarshal(t, body, &v)

	require.Equal(t, "2", v.Count)
	assetTx0 := v.Actions[0]
	assetTx1 := v.Actions[1]

	if assetTx0.Type != "withdraw" {
		t.Fatal("Results of results changed.")
	}
	if assetTx1.Type != "addLiquidity" {
		t.Fatal("Results of results changed.")
	}
}

func txResponseCount(t *testing.T, url string) string {
	body := testdb.CallJSON(t, url)

	var v oapigen.ActionsResponse
	testdb.MustUnmarshal(t, body, &v)
	return v.Count
}

func TestDepositStakeByTxIds(t *testing.T) {
	blocks := testdb.InitTestBlocks(t)

	blocks.NewBlock(t, "2020-09-01 00:00:00",
		testdb.AddLiquidity{
			Pool:        "BNB.TWT-123",
			RuneAddress: "thoraddr1",
			RuneTxID:    "RUNETX1",
			AssetTxID:   "ASSETTX1",
			AssetAmount: 1000,
			RuneAmount:  2000,
		},
		testdb.PoolActivate{Pool: "BNB.TWT-123"})

	api.GlobalApiCacheStore.Flush()
	require.Equal(t, "1", txResponseCount(t,
		"http://localhost:8080/v2/actions?limit=50&offset=0"))
	require.Equal(t, "0", txResponseCount(t,
		"http://localhost:8080/v2/actions?txid=NOSUCHID&limit=50&offset=0"))
	require.Equal(t, "1", txResponseCount(t,
		"http://localhost:8080/v2/actions?txid=ASSETTX1&limit=50&offset=0"))
	require.Equal(t, "1", txResponseCount(t,
		"http://localhost:8080/v2/actions?txid=RUNETX1&limit=50&offset=0"))
}

func TestPendingAlone(t *testing.T) {
	blocks := testdb.InitTestBlocks(t)

	blocks.NewBlock(t, "2020-01-01 00:00:00",
		testdb.PoolActivate{Pool: "BTC.BTC"},
		testdb.PoolActivate{Pool: "LTC.LTC"})

	blocks.NewBlock(t, "2020-09-01 00:00:00",
		testdb.PendingLiquidity{
			Pool:         "BTC.BTC",
			RuneAddress:  "thoraddr1",
			AssetAddress: "btcaddr1",
			RuneTxID:     "RUNETX1",
			AssetAmount:  0,
			RuneAmount:   20,
		})

	api.GlobalApiCacheStore.Flush()
	body := testdb.CallJSON(t, "http://localhost:8080/v2/actions?limit=50&offset=0")

	var v oapigen.ActionsResponse
	testdb.MustUnmarshal(t, body, &v)

	require.Equal(t, 1, len(v.Actions))
	add := v.Actions[0]

	require.Equal(t, "addLiquidity", string(add.Type))
	require.Equal(t, "pending", string(add.Status))
}

func TestPendingWithAdd(t *testing.T) {
	blocks := testdb.InitTestBlocks(t)

	blocks.NewBlock(t, "2020-01-01 00:00:00",
		testdb.PoolActivate{Pool: "BTC.BTC"},
		testdb.PoolActivate{Pool: "LTC.LTC"})

	blocks.NewBlock(t, "2020-09-01 00:00:00",
		testdb.PendingLiquidity{
			Pool:         "BTC.BTC",
			RuneAddress:  "thoraddr1",
			AssetAddress: "btcaddr1",
			RuneTxID:     "RUNETX1",
			AssetAmount:  0,
			RuneAmount:   20,
		},
		testdb.AddLiquidity{
			Pool:        "BTC.BTC",
			RuneAddress: "thoraddr1",
			RuneTxID:    "RUNETX1",
			AssetTxID:   "ASSETTX1",
			AssetAmount: 10,
			RuneAmount:  20,
		})

	api.GlobalApiCacheStore.Flush()
	body := testdb.CallJSON(t, "http://localhost:8080/v2/actions?limit=50&offset=0")

	var v oapigen.ActionsResponse
	testdb.MustUnmarshal(t, body, &v)

	require.Equal(t, 1, len(v.Actions))
	add := v.Actions[0]

	require.Equal(t, "addLiquidity", string(add.Type))
	require.Equal(t, "success", string(add.Status))
}

func TestPendingWithdrawn(t *testing.T) {
	// TODO(muninn): report withdraws of pending too. Currently we simply don't show anything.
	blocks := testdb.InitTestBlocks(t)

	blocks.NewBlock(t, "2020-01-01 00:00:00",
		testdb.PoolActivate{Pool: "BTC.BTC"},
		testdb.PoolActivate{Pool: "LTC.LTC"})

	blocks.NewBlock(t, "2020-09-01 00:00:00",
		testdb.PendingLiquidity{
			Pool:         "BTC.BTC",
			RuneAddress:  "thoraddr1",
			AssetAddress: "btcaddr1",
			RuneTxID:     "RUNETX1",
			AssetAmount:  0,
			RuneAmount:   20,
		})

	blocks.NewBlock(t, "2020-09-01 00:00:01",
		testdb.PendingLiquidity{
			Pool:         "BTC.BTC",
			RuneAddress:  "thoraddr1",
			AssetAddress: "btcaddr1",
			RuneTxID:     "RUNETX1",
			AssetAmount:  0,
			RuneAmount:   20,
			PendingType:  testdb.PendingWithdraw,
		})

	api.GlobalApiCacheStore.Flush()
	body := testdb.CallJSON(t, "http://localhost:8080/v2/actions?limit=50&offset=0")

	var v oapigen.ActionsResponse
	testdb.MustUnmarshal(t, body, &v)

	require.Equal(t, 0, len(v.Actions))
}

// TestSingleSwap swaps BNB.BNB -> THOR.RUNE
func TestSingleSwapToRuneFields(t *testing.T) {
	blocks := testdb.InitTestBlocks(t)

	blocks.NewBlock(t, "2020-09-01 00:00:00",
		testdb.AddLiquidity{
			Pool:                   "BNB.BNB",
			LiquidityProviderUnits: 42,
			RuneAmount:             1000000,
			AssetAmount:            1000000000,
			RuneTxID:               "tx1",
			RuneAddress:            "runeaddr",
		},
		testdb.PoolActivate{Pool: "BNB.BNB"},
	)
	blocks.NewBlock(t, "2020-09-01 00:00:01",
		testdb.Outbound{
			TxID:      "outTXID",
			InTxID:    "12345",
			Coin:      "100 THOR.RUNE",
			ToAddress: "thoraddr",
		},
		testdb.Swap{
			TxID:               "12345",
			Coin:               "100000 BNB.BNB",
			EmitAsset:          "100 THOR.RUNE",
			Pool:               "BNB.BNB",
			Slip:               2,
			LiquidityFeeInRune: 10000,
			PriceTarget:        99,
			FromAddress:        "bnbaddr",
			ToAddress:          "thoraddr",
		},
		testdb.Fee{
			TxID:  "12345",
			Coins: "1 THOR.RUNE",
		},
	)

<<<<<<< HEAD
=======
	api.GlobalApiCacheStore.Flush()
>>>>>>> 3fd8ee08
	body := testdb.CallJSON(t, "http://localhost:8080/v2/actions?type=swap")

	var v oapigen.ActionsResponse
	testdb.MustUnmarshal(t, body, &v)

	require.Equal(t, []oapigen.Action{{
		Date:   util.IntStr(db.StrToSec("2020-09-01 00:00:01").ToNano().ToI()),
		Height: "2",
		In: []oapigen.Transaction{{
			Address: "bnbaddr",
			Coins:   []oapigen.Coin{{Amount: "100000", Asset: "BNB.BNB"}},
			TxID:    "12345",
		}},
		Out: []oapigen.Transaction{{
			Address: "thoraddr",
			Coins:   []oapigen.Coin{{Amount: "100", Asset: "THOR.RUNE"}},
			TxID:    "outTXID",
		}},
		Metadata: oapigen.Metadata{Swap: &oapigen.SwapMetadata{
<<<<<<< HEAD
			LiquidityFee:     "10000",
			SwapSlip:         "2",
			SwapTarget:       "99",
			NetworkFees:      []oapigen.Coin{{Amount: "1", Asset: "THOR.RUNE"}},
			AffiliateFee:     "0",
			AffiliateAddress: "",
=======
			LiquidityFee: "10000",
			SwapSlip:     "2",
			SwapTarget:   "99",
			NetworkFees:  []oapigen.Coin{{Amount: "1", Asset: "THOR.RUNE"}},
>>>>>>> 3fd8ee08
		}},
		Pools:  []string{"BNB.BNB"},
		Status: "success",
		Type:   "swap",
	}}, v.Actions)
}

// TestSingleSwap swaps THOR.RUNE -> BTC.BTC
func TestSingleSwapToAssetFields(t *testing.T) {
	blocks := testdb.InitTestBlocks(t)

	blocks.NewBlock(t, "2020-09-01 00:00:00",
		testdb.PoolActivate{Pool: "BTC.BTC"},
		testdb.AddLiquidity{
			Pool:                   "BTC.BTC",
			LiquidityProviderUnits: 42,
			RuneAmount:             1000000,
			AssetAmount:            500000000,
			RuneTxID:               "tx1",
			RuneAddress:            "runeaddr",
		},
	)
	blocks.NewBlock(t, "2020-09-01 00:00:01",
		testdb.Outbound{
			TxID:      "12121",
			InTxID:    "67890",
			Coin:      "55000 BTC.BTC",
			ToAddress: "btcadddr",
		},
		testdb.Swap{
			TxID:               "67890",
			Coin:               "100 THOR.RUNE",
			EmitAsset:          "55000 BTC.BTC",
			Pool:               "BTC.BTC",
			Slip:               200,
			LiquidityFeeInRune: 20000,
			PriceTarget:        50000,
			FromAddress:        "thoraddr",
			ToAddress:          "btcadddr",
		},
		testdb.Fee{
			TxID:  "67890",
			Coins: "1 THOR.RUNE",
		},
	)
<<<<<<< HEAD

=======
	api.GlobalApiCacheStore.Flush()
>>>>>>> 3fd8ee08
	body := testdb.CallJSON(t, "http://localhost:8080/v2/actions?type=swap")

	var v oapigen.ActionsResponse
	testdb.MustUnmarshal(t, body, &v)

	require.Equal(t, []oapigen.Action{{
		Date:   util.IntStr(db.StrToSec("2020-09-01 00:00:01").ToNano().ToI()),
		Height: "2",
		In: []oapigen.Transaction{{
			Address: "thoraddr",
			Coins:   []oapigen.Coin{{Amount: "100", Asset: "THOR.RUNE"}},
			TxID:    "67890",
		}},
		Out: []oapigen.Transaction{{
			Address: "btcadddr",
			Coins:   []oapigen.Coin{{Amount: "55000", Asset: "BTC.BTC"}},
			TxID:    "12121",
		}},
		Metadata: oapigen.Metadata{Swap: &oapigen.SwapMetadata{
<<<<<<< HEAD
			LiquidityFee:     "20000",
			SwapSlip:         "200",
			SwapTarget:       "50000",
			NetworkFees:      []oapigen.Coin{{Amount: "1", Asset: "THOR.RUNE"}},
			AffiliateFee:     "0",
			AffiliateAddress: "",
=======
			LiquidityFee: "20000",
			SwapSlip:     "200",
			SwapTarget:   "50000",
			NetworkFees:  []oapigen.Coin{{Amount: "1", Asset: "THOR.RUNE"}},
>>>>>>> 3fd8ee08
		}},
		Pools:  []string{"BTC.BTC"},
		Status: "success",
		Type:   "swap",
	}}, v.Actions)
}

// TestDoubleSwap swaps BNB.BNB -> BTC.BTC
func TestDoubleSwapFields(t *testing.T) {
	blocks := testdb.InitTestBlocks(t)
	blocks.NewBlock(t, "2020-09-01 00:00:00",
		testdb.AddLiquidity{
			Pool:                   "BTC.BTC",
			LiquidityProviderUnits: 42,
			RuneAmount:             10000000000,
			AssetAmount:            10000000000,
			RuneTxID:               "tx1",
			RuneAddress:            "runeaddr",
		},
		testdb.AddLiquidity{
			Pool:                   "BNB.BNB",
			LiquidityProviderUnits: 42,
			RuneAmount:             10000000000,
			AssetAmount:            10000000000,
			RuneTxID:               "tx1",
			RuneAddress:            "runeaddr",
		},
		testdb.PoolActivate{Pool: "BNB.BNB"},
		testdb.PoolActivate{Pool: "BTC.BTC"},
	)
	blocks.NewBlock(t, "2020-09-01 00:00:01",
		testdb.Outbound{
			TxID:      "2345",
			InTxID:    "1234",
			Coin:      "55000 BTC.BTC",
			ToAddress: "btc1",
		},
		testdb.Outbound{
			TxID:      "", // TXID is empty for Rune outbounds
			InTxID:    "1234",
			Coin:      "10 THOR.RUNE",
			ToAddress: "bnb1",
		},
		testdb.Swap{
			TxID:               "1234",
			Coin:               "100000 BNB.BNB",
			EmitAsset:          "10 THOR.RUNE",
			Pool:               "BNB.BNB",
			Slip:               100,
			LiquidityFeeInRune: 10000,
			FromAddress:        "bnb1",
			ToAddress:          "btc1",
		},
		testdb.Swap{
			TxID:               "1234",
			Coin:               "10 THOR.RUNE",
			EmitAsset:          "55000 BTC.BTC",
			Pool:               "BTC.BTC",
			Slip:               200,
			LiquidityFeeInRune: 20000,
			PriceTarget:        50000,
			FromAddress:        "bnb1",
			ToAddress:          "btc1",
		},
		testdb.Fee{
			TxID:  "1234",
			Coins: "2 BTC.BTC",
		},
	)

<<<<<<< HEAD
=======
	api.GlobalApiCacheStore.Flush()
>>>>>>> 3fd8ee08
	body := testdb.CallJSON(t, "http://localhost:8080/v2/actions?type=swap")

	var v oapigen.ActionsResponse
	testdb.MustUnmarshal(t, body, &v)

	require.Equal(t, []oapigen.Action{{
		Date:   util.IntStr(db.StrToSec("2020-09-01 00:00:01").ToNano().ToI()),
		Height: "2",
		In: []oapigen.Transaction{{
			Address: "bnb1",
			Coins:   []oapigen.Coin{{Amount: "100000", Asset: "BNB.BNB"}},
			TxID:    "1234",
		}},
		Out: []oapigen.Transaction{{
			Address: "btc1",
			Coins:   []oapigen.Coin{{Amount: "55000", Asset: "BTC.BTC"}},
			TxID:    "2345",
		}},
		Metadata: oapigen.Metadata{Swap: &oapigen.SwapMetadata{
<<<<<<< HEAD
			LiquidityFee:     "30000", // 10000 + 20000
			SwapSlip:         "298",   // 100, 200
			SwapTarget:       "50000",
			NetworkFees:      []oapigen.Coin{{Amount: "2", Asset: "BTC.BTC"}},
			AffiliateFee:     "0",
			AffiliateAddress: "",
=======
			LiquidityFee: "30000", // 10000 + 20000
			SwapSlip:     "298",   // 100, 200
			SwapTarget:   "50000",
			NetworkFees:  []oapigen.Coin{{Amount: "2", Asset: "BTC.BTC"}},
>>>>>>> 3fd8ee08
		}},
		Pools:  []string{"BNB.BNB", "BTC.BTC"},
		Status: "success",
		Type:   "swap",
	}}, v.Actions)
}

// TestDoubleSwapSynthToNativeSamePool swaps BTC/BTC -> BTC.BTC
func TestDoubleSwapSynthToNativeSamePool(t *testing.T) {
	blocks := testdb.InitTestBlocks(t)

	blocks.NewBlock(t, "2020-09-02 00:00:00",
		testdb.Outbound{
			TxID:      "22222",
			InTxID:    "11111",
			Coin:      "490 BTC.BTC",
			ToAddress: "btc1",
		},
		testdb.Outbound{
			TxID:      "00000",
			InTxID:    "11111",
			Coin:      "10 THOR.RUNE",
			ToAddress: "thor1",
		},
		testdb.Swap{
			TxID:               "11111",
			Coin:               "500 BTC/BTC",
			EmitAsset:          "10 THOR.RUNE",
			Pool:               "BTC.BTC",
			Slip:               100,
			LiquidityFeeInRune: 10000,
			FromAddress:        "thor1",
			ToAddress:          "vault",
		},
		testdb.Swap{
			TxID:               "11111",
			Coin:               "10 THOR.RUNE",
			EmitAsset:          "490 BTC.BTC",
			Pool:               "BTC.BTC",
			Slip:               200,
			LiquidityFeeInRune: 20000,
			PriceTarget:        50000,
			FromAddress:        "thor1",
			ToAddress:          "vault",
		},
		testdb.PoolActivate{Pool: "BTC.BTC"},
	)

	api.GlobalApiCacheStore.Flush()
	body := testdb.CallJSON(t, "http://localhost:8080/v2/actions?limit=50&offset=0&type=swap")

	var v oapigen.ActionsResponse
	testdb.MustUnmarshal(t, body, &v)

	doubleSwap := v.Actions[0]
	metadata := doubleSwap.Metadata.Swap
	in := doubleSwap.In[0]
	out := doubleSwap.Out[0]
	pools := doubleSwap.Pools
	require.Equal(t, "298", metadata.SwapSlip) // 100+200-(100*200)/10000
	require.Equal(t, "30000", metadata.LiquidityFee)
	require.Equal(t, "50000", metadata.SwapTarget)
	require.Equal(t, "thor1", in.Address)
	require.Equal(t, "BTC/BTC", in.Coins[0].Asset)
	require.Equal(t, "500", in.Coins[0].Amount)
	require.Equal(t, "btc1", out.Address)
	require.Equal(t, "BTC.BTC", out.Coins[0].Asset)
	require.Equal(t, "490", out.Coins[0].Amount)
	require.Equal(t, 1, len(pools))
	require.Equal(t, "BTC.BTC", pools[0])
}

// TestDoubleSwapNativeToSynthSamePool swaps BNB.BNB -> BNB/BNB
func TestDoubleSwapNativeToSynthSamePool(t *testing.T) {
	blocks := testdb.InitTestBlocks(t)

	blocks.NewBlock(t, "2020-09-02 00:00:00",
		testdb.Outbound{
			TxID:      "00000",
			InTxID:    "33333",
			Coin:      "190 BNB/BNB",
			ToAddress: "thor1",
		},
		testdb.Outbound{
			TxID:      "00000",
			InTxID:    "33333",
			Coin:      "10 THOR.RUNE",
			ToAddress: "bnb1",
		},
		testdb.Swap{
			TxID:               "33333",
			Coin:               "200 BNB.BNB",
			EmitAsset:          "10 THOR.RUNE",
			Pool:               "BNB.BNB",
			Slip:               100,
			LiquidityFeeInRune: 10000,
			FromAddress:        "bnb1",
			ToAddress:          "VAULT",
		},
		testdb.Swap{
			TxID:               "33333",
			Coin:               "10 THOR.RUNE",
			EmitAsset:          "190 BNB/BNB",
			Pool:               "BNB.BNB",
			Slip:               200,
			LiquidityFeeInRune: 20000,
			PriceTarget:        50000,
			FromAddress:        "bnb1",
			ToAddress:          "VAULT",
		},
		testdb.PoolActivate{Pool: "BNB.BNB"},
	)

	api.GlobalApiCacheStore.Flush()
	body := testdb.CallJSON(t, "http://localhost:8080/v2/actions?limit=50&offset=0&type=swap")

	var v oapigen.ActionsResponse
	testdb.MustUnmarshal(t, body, &v)

	doubleSwap := v.Actions[0]
	metadata := doubleSwap.Metadata.Swap
	in := doubleSwap.In[0]
	out := doubleSwap.Out[0]
	pools := doubleSwap.Pools
	require.Equal(t, "298", metadata.SwapSlip) // 100+200-(100*200)/10000
	require.Equal(t, "30000", metadata.LiquidityFee)
	require.Equal(t, "50000", metadata.SwapTarget)
	require.Equal(t, "bnb1", in.Address)
	require.Equal(t, "BNB.BNB", in.Coins[0].Asset)
	require.Equal(t, "200", in.Coins[0].Amount)
	require.Equal(t, "thor1", out.Address)
	require.Equal(t, "BNB/BNB", out.Coins[0].Asset)
	require.Equal(t, "190", out.Coins[0].Amount)
	require.Equal(t, 1, len(pools))
	require.Equal(t, "BNB.BNB", pools[0])
}

// TestDoubleSwapSynths swaps BNB/BNB -> BTC/BTC
func TestDoubleSwapSynths(t *testing.T) {
	blocks := testdb.InitTestBlocks(t)

	blocks.NewBlock(t, "2020-09-02 00:00:00",
		testdb.Outbound{
			TxID:      "00000",
			InTxID:    "44444",
			Coin:      "190 BTC/BTC",
			ToAddress: "thor2",
		},
		testdb.Outbound{
			TxID:      "00000",
			InTxID:    "44444",
			Coin:      "10 THOR.RUNE",
			ToAddress: "thor1",
		},
		testdb.Swap{
			TxID:               "44444",
			Coin:               "200 BNB/BNB",
			EmitAsset:          "10 THOR.RUNE",
			Pool:               "BNB.BNB",
			Slip:               100,
			LiquidityFeeInRune: 10000,
			FromAddress:        "thor1",
			ToAddress:          "VAULT",
		},
		testdb.Swap{
			TxID:               "44444",
			Coin:               "10 THOR.RUNE",
			EmitAsset:          "190 BTC/BTC",
			Pool:               "BTC.BTC",
			Slip:               200,
			LiquidityFeeInRune: 20000,
			PriceTarget:        50000,
			FromAddress:        "thor1",
			ToAddress:          "VAULT",
		},
		testdb.PoolActivate{Pool: "BNB.BNB"},
		testdb.PoolActivate{Pool: "BTC.BTC"},
	)

	api.GlobalApiCacheStore.Flush()
	body := testdb.CallJSON(t, "http://localhost:8080/v2/actions?limit=50&offset=0&type=swap")

	var v oapigen.ActionsResponse
	testdb.MustUnmarshal(t, body, &v)

	doubleSwap := v.Actions[0]
	metadata := doubleSwap.Metadata.Swap
	in := doubleSwap.In[0]
	out := doubleSwap.Out[0]
	pools := doubleSwap.Pools
	require.Equal(t, "298", metadata.SwapSlip) // 100+200-(100*200)/10000
	require.Equal(t, "30000", metadata.LiquidityFee)
	require.Equal(t, "50000", metadata.SwapTarget)
	require.Equal(t, "thor1", in.Address)
	require.Equal(t, "BNB/BNB", in.Coins[0].Asset)
	require.Equal(t, "200", in.Coins[0].Amount)
	require.Equal(t, "thor2", out.Address)
	require.Equal(t, "BTC/BTC", out.Coins[0].Asset)
	require.Equal(t, "190", out.Coins[0].Amount)
	require.Equal(t, 2, len(pools))
	require.Equal(t, "BNB.BNB", pools[0])
	require.Equal(t, "BTC.BTC", pools[1])
}

func TestSwitch(t *testing.T) {
	blocks := testdb.InitTestBlocks(t)

	blocks.NewBlock(t, "2020-09-02 00:00:00",
		testdb.Switch{
			FromAddress: "b2",
			ToAddress:   "thor2",
			Burn:        "200 BNB.RUNE-B1A",
		})

	blocks.NewBlock(t, "2020-09-03 00:00:00",
		testdb.Switch{
			FromAddress: "a1",
			ToAddress:   "thor1",
			Burn:        "100 BNB.RUNE-B1A",
			TxID:        "txa1",
		})

	body := testdb.CallJSON(t, "http://localhost:8080/v2/actions?limit=50&offset=0&type=switch")

	var v oapigen.ActionsResponse
	testdb.MustUnmarshal(t, body, &v)

	require.Len(t, v.Actions, 2)

	switch0 := v.Actions[0]
	require.Equal(t, "switch", string(switch0.Type))
	require.Equal(t, "a1", switch0.In[0].Address)
	require.Equal(t, "txa1", switch0.In[0].TxID)
	require.Equal(t, "100", switch0.In[0].Coins[0].Amount)
	require.Equal(t, "thor1", switch0.Out[0].Address)
	require.Equal(t, "THOR.RUNE", switch0.Out[0].Coins[0].Asset)
	require.Equal(t, "100", switch0.Out[0].Coins[0].Amount)

	switch2 := v.Actions[1]
	require.Equal(t, "b2", switch2.In[0].Address)
	require.Equal(t, "200", switch2.In[0].Coins[0].Amount)

	// address filter
	body = testdb.CallJSON(t,
		"http://localhost:8080/v2/actions?limit=50&offset=0&type=switch&address=B2")
	testdb.MustUnmarshal(t, body, &v)
	require.Len(t, v.Actions, 1)
	require.Equal(t, "b2", v.Actions[0].In[0].Address)

	// address filter 2
	body = testdb.CallJSON(t,
		"http://localhost:8080/v2/actions?limit=50&offset=0&type=switch&address=THOR2")
	testdb.MustUnmarshal(t, body, &v)
	require.Len(t, v.Actions, 1)
	require.Equal(t, "b2", v.Actions[0].In[0].Address)
}

func checkFilter(t *testing.T, urlPostfix string, expectedResultsPool []string) {
	api.GlobalApiCacheStore.Flush()
	body := testdb.CallJSON(t,
		"http://localhost:8080/v2/actions?limit=50&offset=0"+urlPostfix)
	var v oapigen.ActionsResponse
	testdb.MustUnmarshal(t, body, &v)

	require.Equal(t, strconv.Itoa(len(expectedResultsPool)), v.Count)
	for i, pool := range expectedResultsPool {
		require.Equal(t, []string{pool}, v.Actions[i].Pools)
	}
}

func TestAddressFilter(t *testing.T) {
	blocks := testdb.InitTestBlocks(t)

	blocks.NewBlock(t, "2020-09-01 00:00:00",
		testdb.AddLiquidity{
			Pool: "POOL1.A", AssetAmount: 1000, RuneAmount: 2000, AssetAddress: "thoraddr1",
		},
		testdb.PoolActivate{Pool: "POOL1.A"})

	blocks.NewBlock(t, "2020-09-02 00:00:00",
		testdb.Swap{
			Pool:        "POOL2.A",
			Coin:        "20 POOL2.A",
			EmitAsset:   "10 THOR.RUNE",
			FromAddress: "thoraddr2",
			ToAddress:   "thoraddr3",
		},
		testdb.PoolActivate{Pool: "POOL2.A"})

	blocks.NewBlock(t, "2020-09-03 00:00:00",
		testdb.Withdraw{
			Pool:                   "POOL3.A",
			EmitAsset:              10,
			EmitRune:               20,
			ToAddress:              "thoraddr4",
			LiquidityProviderUnits: 1,
		},
		testdb.PoolActivate{Pool: "POOL3.A"})

	checkFilter(t, "", []string{"POOL3.A", "POOL2.A", "POOL1.A"})
	checkFilter(t, "&address=thoraddr1", []string{"POOL1.A"})
	checkFilter(t, "&address=thoraddr2", []string{"POOL2.A"})
	checkFilter(t, "&address=thoraddr4", []string{"POOL3.A"})

	checkFilter(t, "&address=thoraddr1,thoraddr4", []string{"POOL3.A", "POOL1.A"})
}

func TestActionsAddressCaseInsensitive(t *testing.T) {
	blocks := testdb.InitTestBlocks(t)

	blocks.NewBlock(t, "2020-09-01 00:00:00",
		testdb.AddLiquidity{
			Pool: "POOL.A", AssetAmount: 1000, RuneAmount: 2000,
			AssetAddress: "aDDr1",
		},
		testdb.PoolActivate{Pool: "POOL1.A"})

	checkFilter(t, "&address=aDDr1", []string{"POOL.A"})
	checkFilter(t, "&address=addr1", []string{})

	// ETH is lovercased
	blocks.NewBlock(t, "2020-09-01 00:00:01",
		testdb.AddLiquidity{
			Pool: "ETH.ETH", AssetAmount: 1000, RuneAmount: 2000,
			AssetAddress: "ADdr2",
		},
		testdb.PoolActivate{Pool: "ETH.ETH"})

	checkFilter(t, "&address=aDDr2", []string{"ETH.ETH"})
	checkFilter(t, "&address=addr2", []string{"ETH.ETH"})
	checkFilter(t, "&address=AdDr2", []string{"ETH.ETH"})
}

func TestAddLiquidityAddress(t *testing.T) {
	blocks := testdb.InitTestBlocks(t)

	blocks.NewBlock(t, "2020-09-01 00:00:00",
		testdb.AddLiquidity{
			Pool: "POOL1.A", AssetAmount: 1000, RuneAmount: 2000, AssetAddress: "thoraddr1",
		},
		testdb.PoolActivate{Pool: "POOL1.A"})

	checkFilter(t, "&address=thoraddr1", []string{"POOL1.A"})
}

func TestAddLiquidityUnits(t *testing.T) {
	blocks := testdb.InitTestBlocks(t)

	blocks.NewBlock(t, "2020-09-01 00:00:00",
		testdb.AddLiquidity{
			Pool: "POOL1.A", LiquidityProviderUnits: 42, RuneAmount: 2000, RuneTxID: "tx1",
		},
		testdb.PoolActivate{Pool: "POOL1.A"})

	body := testdb.CallJSON(t, "http://localhost:8080/v2/actions?limit=50&offset=0")

	var v oapigen.ActionsResponse
	testdb.MustUnmarshal(t, body, &v)

	addLiquidity := v.Actions[0]
	metadata := addLiquidity.Metadata.AddLiquidity
	require.Equal(t, "42", metadata.LiquidityUnits)
}

func TestAddLiquidityFields(t *testing.T) {
	blocks := testdb.InitTestBlocks(t)

	blocks.NewBlock(t, "2020-09-01 00:00:00",
		testdb.AddLiquidity{
			Pool:                   "BTC.BTC",
			LiquidityProviderUnits: 42,
			RuneAmount:             2000,
			AssetAmount:            1000,
			RuneTxID:               "rune_tx1",
			RuneAddress:            "runeaddr",
			AssetTxID:              "asset_tx1",
			AssetAddress:           "assetaddr",
		},
		testdb.PoolActivate{Pool: "BTC.BTC"})

<<<<<<< HEAD
=======
	api.GlobalApiCacheStore.Flush()
>>>>>>> 3fd8ee08
	body := testdb.CallJSON(t, "http://localhost:8080/v2/actions?limit=50&offset=0")

	var v oapigen.ActionsResponse
	testdb.MustUnmarshal(t, body, &v)

	require.Equal(t, 1, len(v.Actions))
	action := v.Actions[0]
	require.Equal(t, "addLiquidity", string(action.Type))
	require.Equal(t, "success", string(action.Status))

	require.Equal(t, "1", action.Height)

	require.Equal(t, []oapigen.Transaction{
		{
			Address: "runeaddr",
			Coins:   []oapigen.Coin{{Amount: "2000", Asset: "THOR.RUNE"}},
			TxID:    "rune_tx1",
		},
		{
			Address: "assetaddr",
			Coins:   []oapigen.Coin{{Amount: "1000", Asset: "BTC.BTC"}},
			TxID:    "asset_tx1",
		},
	}, action.In)

	metadata := action.Metadata.AddLiquidity
	require.Equal(t, "42", metadata.LiquidityUnits)

	require.Equal(t, 0, len(action.Out))
	require.Equal(t, []string{"BTC.BTC"}, action.Pools)
}

func TestWithdrawFields(t *testing.T) {
	blocks := testdb.InitTestBlocks(t)

	blocks.NewBlock(t, "2020-09-01 00:00:00",
		testdb.AddLiquidity{
			Pool:                   "BTC.BTC",
			LiquidityProviderUnits: 42,
			RuneAmount:             2000,
			AssetAmount:            1000,
			RuneTxID:               "tx1",
			RuneAddress:            "runeaddr",
			AssetAddress:           "assetaddr",
		},
		testdb.PoolActivate{Pool: "BTC.BTC"})
	blocks.NewBlock(t, "2020-09-01 00:00:05",
		testdb.Withdraw{
			ID:                     "12345",
			Pool:                   "BTC.BTC",
			Coin:                   "1 THOR.RUNE",
			LiquidityProviderUnits: 4,
			EmitRune:               200,
			EmitAsset:              100,
			ImpLossProtection:      3,
			FromAddress:            "runeaddr",
			ToAddress:              "oficialaddr",
			Assymetry:              "0.042",
			BasisPoints:            1000,
		},
		testdb.Fee{
			TxID:       "12345",
			Coins:      "10 BTC.BTC",
			PoolDeduct: 20,
		},
		testdb.Fee{
			TxID:       "12345",
			Coins:      "2 THOR.RUNE",
			PoolDeduct: 2,
		},
	)
	blocks.NewBlock(t, "2020-09-01 00:00:10",
		testdb.Outbound{
			TxID:      "99999",
			InTxID:    "12345",
			Coin:      "90 BTC.BTC",
			ToAddress: "assetaddr",
		},
		testdb.Outbound{
			TxID:      "",
			InTxID:    "12345",
			Coin:      "198 THOR.RUNE",
			ToAddress: "runeaddr",
		},
	)
	body := testdb.CallJSON(t, "http://localhost:8080/v2/actions?type=withdraw")

	var v oapigen.ActionsResponse
	testdb.MustUnmarshal(t, body, &v)

	require.Equal(t, 1, len(v.Actions))
	action := v.Actions[0]
	require.Equal(t, "withdraw", string(action.Type))
	require.Equal(t, "success", string(action.Status))

	require.Equal(t, "2", action.Height)

	require.Equal(t, 1, len(action.In))
	in := action.In[0]
	require.Equal(t, "runeaddr", in.Address)
	require.Equal(t, "12345", in.TxID)
	require.Equal(t, 1, len(in.Coins))
	coin := in.Coins[0]
	require.Equal(t, "1", coin.Amount)
	require.Equal(t, "THOR.RUNE", coin.Asset)

	metadata := action.Metadata.Withdraw
	require.Equal(t, "0.042", metadata.Asymmetry)
	require.Equal(t, "1000", metadata.BasisPoints)
	require.Equal(t, "3", metadata.ImpermanentLossProtection)
	require.Equal(t, "-4", metadata.LiquidityUnits)

	require.Equal(t, oapigen.NetworkFees{
		oapigen.Coin{
			Amount: "10",
			Asset:  "BTC.BTC",
		},
		oapigen.Coin{
			Amount: "2",
			Asset:  "THOR.RUNE",
		},
	}, metadata.NetworkFees)

	require.Equal(t, []oapigen.Transaction{
		{
			Address: "assetaddr",
			TxID:    "99999",
			Coins:   oapigen.Coins{{Amount: "90", Asset: "BTC.BTC"}},
		},
		{
			Address: "runeaddr",
			TxID:    "",
			Coins:   oapigen.Coins{{Amount: "198", Asset: "THOR.RUNE"}},
		},
	}, action.Out)

	require.Equal(t, []string{"BTC.BTC"}, action.Pools)
}

func TestDonateFields(t *testing.T) {
	blocks := testdb.InitTestBlocks(t)

	blocks.NewBlock(t, "2020-09-01 00:00:00",
		testdb.AddLiquidity{
			Pool:        "BTC.BTC",
			RuneAmount:  2000,
			AssetAmount: 1000,
		},
		testdb.PoolActivate{Pool: "BTC.BTC"})
	blocks.NewBlock(t, "2020-09-01 00:00:05",
		testdb.Donate{
			TxID:        "999",
			Pool:        "BTC.BTC",
			Coin:        "12345 THOR.RUNE",
			FromAddress: "runeaddr",
			ToAddress:   "oficialaddr",
			Memo:        "TODOREMOVE",
		},
	)
	body := testdb.CallJSON(t, "http://localhost:8080/v2/actions?type=donate")

	var v oapigen.ActionsResponse
	testdb.MustUnmarshal(t, body, &v)

	require.Equal(t, []oapigen.Action{{
		Date:   util.IntStr(db.StrToSec("2020-09-01 00:00:05").ToNano().ToI()),
		Height: "2",
		In: []oapigen.Transaction{{
			Address: "runeaddr",
			Coins:   []oapigen.Coin{{Amount: "12345", Asset: "THOR.RUNE"}},
			TxID:    "999",
		}},
		Out:    []oapigen.Transaction{},
		Pools:  []string{"BTC.BTC"},
		Status: "success",
		Type:   "donate",
	}}, v.Actions)
}

func TestRefundFields(t *testing.T) {
	blocks := testdb.InitTestBlocks(t)

	blocks.NewBlock(t, "2020-09-01 00:00:00",
		testdb.AddLiquidity{
			Pool:                   "BTC.BTC",
			LiquidityProviderUnits: 42,
			RuneAmount:             2000,
			AssetAmount:            1000,
			RuneTxID:               "tx1",
			RuneAddress:            "runeaddr",
			AssetAddress:           "assetaddr",
		},
		testdb.PoolActivate{Pool: "BTC.BTC"})
	blocks.NewBlock(t, "2020-09-01 00:00:05",
		testdb.Refund{
			TxID:        "12345",
			Coin:        "1000 BTC.BTC",
			FromAddress: "userassteaddr",
			ToAddress:   "officialaddr",
			Reason:      "emit asset 100 less than price limit 200",
		},
		testdb.Fee{
			TxID:       "12345",
			Coins:      "10 BTC.BTC",
			PoolDeduct: 20,
		},
	)
	blocks.NewBlock(t, "2020-09-01 00:00:10",
		testdb.Outbound{
			TxID:        "99999",
			InTxID:      "12345",
			Coin:        "990 BTC.BTC",
			FromAddress: "officialaddr",
			ToAddress:   "userassteaddr",
		},
	)
	body := testdb.CallJSON(t, "http://localhost:8080/v2/actions?type=refund")

	var v oapigen.ActionsResponse
	testdb.MustUnmarshal(t, body, &v)
	require.Equal(t, []oapigen.Action{{
		Date:   util.IntStr(db.StrToSec("2020-09-01 00:00:05").ToNano().ToI()),
		Height: "2",
		In: []oapigen.Transaction{{
			Address: "userassteaddr",
			Coins:   []oapigen.Coin{{Amount: "1000", Asset: "BTC.BTC"}},
			TxID:    "12345",
		}},
		Metadata: oapigen.Metadata{
			Refund: &oapigen.RefundMetadata{
				NetworkFees: []oapigen.Coin{{Amount: "10", Asset: "BTC.BTC"}},
				Reason:      "emit asset 100 less than price limit 200",
			},
		},
		Out: []oapigen.Transaction{{
			Address: "userassteaddr",
			Coins:   []oapigen.Coin{{Amount: "990", Asset: "BTC.BTC"}},
			TxID:    "99999",
		}},
		Pools:  []string{},
		Status: "success",
		Type:   "refund",
	}}, v.Actions)
}

func TestSwitchFields(t *testing.T) {
	blocks := testdb.InitTestBlocks(t)

	blocks.NewBlock(t, "2020-09-01 00:00:00",
		testdb.Switch{
			TxID:        "12345",
			FromAddress: "bnbaddr",
			ToAddress:   "thoraddr",
			Burn:        "42 THOR.RUNE",
		})

	body := testdb.CallJSON(t, "http://localhost:8080/v2/actions?type=switch")

	var v oapigen.ActionsResponse
	testdb.MustUnmarshal(t, body, &v)
	require.Equal(t, []oapigen.Action{{
		Date:   util.IntStr(db.StrToSec("2020-09-01 00:00:00").ToNano().ToI()),
		Height: "1",
		In: []oapigen.Transaction{{
			Address: "bnbaddr",
			Coins:   []oapigen.Coin{{Amount: "42", Asset: "THOR.RUNE"}},
			TxID:    "12345",
		}},
		Out: []oapigen.Transaction{{
			Address: "thoraddr",
			Coins:   []oapigen.Coin{{Amount: "42", Asset: "THOR.RUNE"}},
			TxID:    "",
		}},
		Pools:  []string{},
		Status: "success",
		Type:   "switch",
	}}, v.Actions)
<<<<<<< HEAD
}

func TestAffiliateFields(t *testing.T) {
	blocks := testdb.InitTestBlocks(t)

	blocks.NewBlock(t, "2020-09-01 00:00:00",
		testdb.AddLiquidity{
			Pool:                   "BNB.BNB",
			LiquidityProviderUnits: 42,
			RuneAmount:             1000000,
			AssetAmount:            1000000000,
			RuneTxID:               "tx1",
			RuneAddress:            "runeaddr",
		},
		testdb.PoolActivate{Pool: "BNB.BNB"},
	)
	blocks.NewBlock(t, "2020-09-01 00:00:01",
		testdb.Outbound{
			TxID:      "outTXID",
			InTxID:    "12345",
			Coin:      "100 THOR.RUNE",
			ToAddress: "thoraddr",
		},
		testdb.Swap{
			TxID:               "12345",
			Coin:               "100000 BNB.BNB",
			EmitAsset:          "100 THOR.RUNE",
			Pool:               "BNB.BNB",
			Slip:               2,
			LiquidityFeeInRune: 10000,
			PriceTarget:        99,
			FromAddress:        "bnbaddr",
			ToAddress:          "thoraddr",
			Memo:               "=:THOR.RUNE:thoraddress:12345678:ouraffiliateaddress:100",
		},
		testdb.Fee{
			TxID:  "12345",
			Coins: "1 THOR.RUNE",
		},
	)

	body := testdb.CallJSON(t, "http://localhost:8080/v2/actions?type=swap&affiliate=ouraffiliateaddress")

	var v oapigen.ActionsResponse
	testdb.MustUnmarshal(t, body, &v)

	require.Equal(t, []oapigen.Action{{
		Date:   util.IntStr(db.StrToSec("2020-09-01 00:00:01").ToNano().ToI()),
		Height: "2",
		In: []oapigen.Transaction{{
			Address: "bnbaddr",
			Coins:   []oapigen.Coin{{Amount: "100000", Asset: "BNB.BNB"}},
			TxID:    "12345",
		}},
		Out: []oapigen.Transaction{{
			Address: "thoraddr",
			Coins:   []oapigen.Coin{{Amount: "100", Asset: "THOR.RUNE"}},
			TxID:    "outTXID",
		}},
		Metadata: oapigen.Metadata{Swap: &oapigen.SwapMetadata{
			LiquidityFee:     "10000",
			SwapSlip:         "2",
			SwapTarget:       "99",
			NetworkFees:      []oapigen.Coin{{Amount: "1", Asset: "THOR.RUNE"}},
			AffiliateFee:     "100",
			AffiliateAddress: "ouraffiliateaddress",
		}},
		Pools:  []string{"BNB.BNB"},
		Status: "success",
		Type:   "swap",
	}}, v.Actions)
}

func TestAffiliateFieldsDoubleSwap(t *testing.T) {
	blocks := testdb.InitTestBlocks(t)
	blocks.NewBlock(t, "2020-09-01 00:00:00",
		testdb.AddLiquidity{
			Pool:                   "BTC.BTC",
			LiquidityProviderUnits: 42,
			RuneAmount:             10000000000,
			AssetAmount:            10000000000,
			RuneTxID:               "tx1",
			RuneAddress:            "runeaddr",
		},
		testdb.AddLiquidity{
			Pool:                   "BNB.BNB",
			LiquidityProviderUnits: 42,
			RuneAmount:             10000000000,
			AssetAmount:            10000000000,
			RuneTxID:               "tx1",
			RuneAddress:            "runeaddr",
		},
		testdb.PoolActivate{Pool: "BNB.BNB"},
		testdb.PoolActivate{Pool: "BTC.BTC"},
	)
	blocks.NewBlock(t, "2020-09-01 00:00:01",
		testdb.Outbound{
			TxID:      "2345",
			InTxID:    "1234",
			Coin:      "55000 BTC.BTC",
			ToAddress: "btc1",
		},
		testdb.Outbound{
			TxID:      "", // TXID is empty for Rune outbounds
			InTxID:    "1234",
			Coin:      "10 THOR.RUNE",
			ToAddress: "bnb1",
		},
		testdb.Swap{
			TxID:               "1234",
			Coin:               "100000 BNB.BNB",
			EmitAsset:          "10 THOR.RUNE",
			Pool:               "BNB.BNB",
			Slip:               100,
			LiquidityFeeInRune: 10000,
			FromAddress:        "bnb1",
			ToAddress:          "btc1",
			Memo:               "=:BTC.BTC:btc1:12345678:ouraffiliateaddress:100",
		},
		testdb.Swap{
			TxID:               "1234",
			Coin:               "10 THOR.RUNE",
			EmitAsset:          "55000 BTC.BTC",
			Pool:               "BTC.BTC",
			Slip:               200,
			LiquidityFeeInRune: 20000,
			PriceTarget:        50000,
			FromAddress:        "bnb1",
			ToAddress:          "btc1",
		},
		testdb.Fee{
			TxID:  "1234",
			Coins: "2 BTC.BTC",
		},
	)

	body := testdb.CallJSON(t, "http://localhost:8080/v2/actions?type=swap&affiliate=ouraffiliateaddress")

	var v oapigen.ActionsResponse
	testdb.MustUnmarshal(t, body, &v)

	require.Equal(t, []oapigen.Action{{
		Date:   util.IntStr(db.StrToSec("2020-09-01 00:00:01").ToNano().ToI()),
		Height: "2",
		In: []oapigen.Transaction{{
			Address: "bnb1",
			Coins:   []oapigen.Coin{{Amount: "100000", Asset: "BNB.BNB"}},
			TxID:    "1234",
		}},
		Out: []oapigen.Transaction{{
			Address: "btc1",
			Coins:   []oapigen.Coin{{Amount: "55000", Asset: "BTC.BTC"}},
			TxID:    "2345",
		}},
		Metadata: oapigen.Metadata{Swap: &oapigen.SwapMetadata{
			LiquidityFee:     "30000", // 10000 + 20000
			SwapSlip:         "298",   // 100, 200
			SwapTarget:       "50000",
			NetworkFees:      []oapigen.Coin{{Amount: "2", Asset: "BTC.BTC"}},
			AffiliateFee:     "100",
			AffiliateAddress: "ouraffiliateaddress",
		}},
		Pools:  []string{"BNB.BNB", "BTC.BTC"},
		Status: "success",
		Type:   "swap",
	}}, v.Actions)
}

func TestAffiliateFieldFeeSwap(t *testing.T) {
	blocks := testdb.InitTestBlocks(t)

	blocks.NewBlock(t, "2020-09-01 00:00:00",
		testdb.AddLiquidity{
			Pool:                   "BNB.BNB",
			LiquidityProviderUnits: 42,
			RuneAmount:             1000000,
			AssetAmount:            1000000000,
			RuneTxID:               "tx1",
			RuneAddress:            "runeaddr",
		},
		testdb.PoolActivate{Pool: "BNB.BNB"},
	)
	blocks.NewBlock(t, "2020-09-01 00:00:01",
		testdb.Outbound{
			TxID:      "outTXID",
			InTxID:    "12345",
			Coin:      "100 THOR.RUNE",
			ToAddress: "thoraddr",
		},
		testdb.Swap{
			TxID:               "12345",
			Coin:               "100000 BNB.BNB",
			EmitAsset:          "100 THOR.RUNE",
			Pool:               "BNB.BNB",
			Slip:               2,
			LiquidityFeeInRune: 10000,
			PriceTarget:        99,
			FromAddress:        "bnbaddr",
			ToAddress:          "thoraddr",
			Memo:               "=:THOR.RUNE:thoraddress:12345678:thoraddr:100",
		},
		testdb.Fee{
			TxID:  "12345",
			Coins: "1 THOR.RUNE",
		},
	)

	body := testdb.CallJSON(t, "http://localhost:8080/v2/actions?type=swap&affiliate=THORADDR")

	var v oapigen.ActionsResponse
	testdb.MustUnmarshal(t, body, &v)

	require.Equal(t, []oapigen.Action{}, v.Actions)
}

func TestAffiliateFieldsDifferentAddress(t *testing.T) {
	blocks := testdb.InitTestBlocks(t)

	blocks.NewBlock(t, "2020-09-01 00:00:00",
		testdb.AddLiquidity{
			Pool:                   "BNB.BNB",
			LiquidityProviderUnits: 42,
			RuneAmount:             1000000,
			AssetAmount:            1000000000,
			RuneTxID:               "tx1",
			RuneAddress:            "runeaddr",
		},
		testdb.PoolActivate{Pool: "BNB.BNB"},
	)
	blocks.NewBlock(t, "2020-09-01 00:00:01",
		testdb.Outbound{
			TxID:      "outTXID",
			InTxID:    "12345",
			Coin:      "100 THOR.RUNE",
			ToAddress: "thoraddr",
		},
		testdb.Swap{
			TxID:               "12345",
			Coin:               "100000 BNB.BNB",
			EmitAsset:          "100 THOR.RUNE",
			Pool:               "BNB.BNB",
			Slip:               2,
			LiquidityFeeInRune: 10000,
			PriceTarget:        99,
			FromAddress:        "bnbaddr",
			ToAddress:          "thoraddr",
			Memo:               "=:THOR.RUNE:thoraddress:12345678:ouraffiliateaddress:100",
		},
		testdb.Fee{
			TxID:  "12345",
			Coins: "1 THOR.RUNE",
		},
	)

	body := testdb.CallJSON(t, "http://localhost:8080/v2/actions?type=swap&affiliate=anotheraffiliateaddress")

	var v oapigen.ActionsResponse
	testdb.MustUnmarshal(t, body, &v)

	require.Equal(t, []oapigen.Action{}, v.Actions)
=======
>>>>>>> 3fd8ee08
}<|MERGE_RESOLUTION|>--- conflicted
+++ resolved
@@ -279,10 +279,7 @@
 		},
 	)
 
-<<<<<<< HEAD
-=======
 	api.GlobalApiCacheStore.Flush()
->>>>>>> 3fd8ee08
 	body := testdb.CallJSON(t, "http://localhost:8080/v2/actions?type=swap")
 
 	var v oapigen.ActionsResponse
@@ -302,19 +299,10 @@
 			TxID:    "outTXID",
 		}},
 		Metadata: oapigen.Metadata{Swap: &oapigen.SwapMetadata{
-<<<<<<< HEAD
-			LiquidityFee:     "10000",
-			SwapSlip:         "2",
-			SwapTarget:       "99",
-			NetworkFees:      []oapigen.Coin{{Amount: "1", Asset: "THOR.RUNE"}},
-			AffiliateFee:     "0",
-			AffiliateAddress: "",
-=======
 			LiquidityFee: "10000",
 			SwapSlip:     "2",
 			SwapTarget:   "99",
 			NetworkFees:  []oapigen.Coin{{Amount: "1", Asset: "THOR.RUNE"}},
->>>>>>> 3fd8ee08
 		}},
 		Pools:  []string{"BNB.BNB"},
 		Status: "success",
@@ -360,11 +348,7 @@
 			Coins: "1 THOR.RUNE",
 		},
 	)
-<<<<<<< HEAD
-
-=======
 	api.GlobalApiCacheStore.Flush()
->>>>>>> 3fd8ee08
 	body := testdb.CallJSON(t, "http://localhost:8080/v2/actions?type=swap")
 
 	var v oapigen.ActionsResponse
@@ -384,19 +368,10 @@
 			TxID:    "12121",
 		}},
 		Metadata: oapigen.Metadata{Swap: &oapigen.SwapMetadata{
-<<<<<<< HEAD
-			LiquidityFee:     "20000",
-			SwapSlip:         "200",
-			SwapTarget:       "50000",
-			NetworkFees:      []oapigen.Coin{{Amount: "1", Asset: "THOR.RUNE"}},
-			AffiliateFee:     "0",
-			AffiliateAddress: "",
-=======
 			LiquidityFee: "20000",
 			SwapSlip:     "200",
 			SwapTarget:   "50000",
 			NetworkFees:  []oapigen.Coin{{Amount: "1", Asset: "THOR.RUNE"}},
->>>>>>> 3fd8ee08
 		}},
 		Pools:  []string{"BTC.BTC"},
 		Status: "success",
@@ -467,10 +442,7 @@
 		},
 	)
 
-<<<<<<< HEAD
-=======
 	api.GlobalApiCacheStore.Flush()
->>>>>>> 3fd8ee08
 	body := testdb.CallJSON(t, "http://localhost:8080/v2/actions?type=swap")
 
 	var v oapigen.ActionsResponse
@@ -490,19 +462,10 @@
 			TxID:    "2345",
 		}},
 		Metadata: oapigen.Metadata{Swap: &oapigen.SwapMetadata{
-<<<<<<< HEAD
-			LiquidityFee:     "30000", // 10000 + 20000
-			SwapSlip:         "298",   // 100, 200
-			SwapTarget:       "50000",
-			NetworkFees:      []oapigen.Coin{{Amount: "2", Asset: "BTC.BTC"}},
-			AffiliateFee:     "0",
-			AffiliateAddress: "",
-=======
 			LiquidityFee: "30000", // 10000 + 20000
 			SwapSlip:     "298",   // 100, 200
 			SwapTarget:   "50000",
 			NetworkFees:  []oapigen.Coin{{Amount: "2", Asset: "BTC.BTC"}},
->>>>>>> 3fd8ee08
 		}},
 		Pools:  []string{"BNB.BNB", "BTC.BTC"},
 		Status: "success",
@@ -883,10 +846,7 @@
 		},
 		testdb.PoolActivate{Pool: "BTC.BTC"})
 
-<<<<<<< HEAD
-=======
 	api.GlobalApiCacheStore.Flush()
->>>>>>> 3fd8ee08
 	body := testdb.CallJSON(t, "http://localhost:8080/v2/actions?limit=50&offset=0")
 
 	var v oapigen.ActionsResponse
@@ -1164,267 +1124,4 @@
 		Status: "success",
 		Type:   "switch",
 	}}, v.Actions)
-<<<<<<< HEAD
-}
-
-func TestAffiliateFields(t *testing.T) {
-	blocks := testdb.InitTestBlocks(t)
-
-	blocks.NewBlock(t, "2020-09-01 00:00:00",
-		testdb.AddLiquidity{
-			Pool:                   "BNB.BNB",
-			LiquidityProviderUnits: 42,
-			RuneAmount:             1000000,
-			AssetAmount:            1000000000,
-			RuneTxID:               "tx1",
-			RuneAddress:            "runeaddr",
-		},
-		testdb.PoolActivate{Pool: "BNB.BNB"},
-	)
-	blocks.NewBlock(t, "2020-09-01 00:00:01",
-		testdb.Outbound{
-			TxID:      "outTXID",
-			InTxID:    "12345",
-			Coin:      "100 THOR.RUNE",
-			ToAddress: "thoraddr",
-		},
-		testdb.Swap{
-			TxID:               "12345",
-			Coin:               "100000 BNB.BNB",
-			EmitAsset:          "100 THOR.RUNE",
-			Pool:               "BNB.BNB",
-			Slip:               2,
-			LiquidityFeeInRune: 10000,
-			PriceTarget:        99,
-			FromAddress:        "bnbaddr",
-			ToAddress:          "thoraddr",
-			Memo:               "=:THOR.RUNE:thoraddress:12345678:ouraffiliateaddress:100",
-		},
-		testdb.Fee{
-			TxID:  "12345",
-			Coins: "1 THOR.RUNE",
-		},
-	)
-
-	body := testdb.CallJSON(t, "http://localhost:8080/v2/actions?type=swap&affiliate=ouraffiliateaddress")
-
-	var v oapigen.ActionsResponse
-	testdb.MustUnmarshal(t, body, &v)
-
-	require.Equal(t, []oapigen.Action{{
-		Date:   util.IntStr(db.StrToSec("2020-09-01 00:00:01").ToNano().ToI()),
-		Height: "2",
-		In: []oapigen.Transaction{{
-			Address: "bnbaddr",
-			Coins:   []oapigen.Coin{{Amount: "100000", Asset: "BNB.BNB"}},
-			TxID:    "12345",
-		}},
-		Out: []oapigen.Transaction{{
-			Address: "thoraddr",
-			Coins:   []oapigen.Coin{{Amount: "100", Asset: "THOR.RUNE"}},
-			TxID:    "outTXID",
-		}},
-		Metadata: oapigen.Metadata{Swap: &oapigen.SwapMetadata{
-			LiquidityFee:     "10000",
-			SwapSlip:         "2",
-			SwapTarget:       "99",
-			NetworkFees:      []oapigen.Coin{{Amount: "1", Asset: "THOR.RUNE"}},
-			AffiliateFee:     "100",
-			AffiliateAddress: "ouraffiliateaddress",
-		}},
-		Pools:  []string{"BNB.BNB"},
-		Status: "success",
-		Type:   "swap",
-	}}, v.Actions)
-}
-
-func TestAffiliateFieldsDoubleSwap(t *testing.T) {
-	blocks := testdb.InitTestBlocks(t)
-	blocks.NewBlock(t, "2020-09-01 00:00:00",
-		testdb.AddLiquidity{
-			Pool:                   "BTC.BTC",
-			LiquidityProviderUnits: 42,
-			RuneAmount:             10000000000,
-			AssetAmount:            10000000000,
-			RuneTxID:               "tx1",
-			RuneAddress:            "runeaddr",
-		},
-		testdb.AddLiquidity{
-			Pool:                   "BNB.BNB",
-			LiquidityProviderUnits: 42,
-			RuneAmount:             10000000000,
-			AssetAmount:            10000000000,
-			RuneTxID:               "tx1",
-			RuneAddress:            "runeaddr",
-		},
-		testdb.PoolActivate{Pool: "BNB.BNB"},
-		testdb.PoolActivate{Pool: "BTC.BTC"},
-	)
-	blocks.NewBlock(t, "2020-09-01 00:00:01",
-		testdb.Outbound{
-			TxID:      "2345",
-			InTxID:    "1234",
-			Coin:      "55000 BTC.BTC",
-			ToAddress: "btc1",
-		},
-		testdb.Outbound{
-			TxID:      "", // TXID is empty for Rune outbounds
-			InTxID:    "1234",
-			Coin:      "10 THOR.RUNE",
-			ToAddress: "bnb1",
-		},
-		testdb.Swap{
-			TxID:               "1234",
-			Coin:               "100000 BNB.BNB",
-			EmitAsset:          "10 THOR.RUNE",
-			Pool:               "BNB.BNB",
-			Slip:               100,
-			LiquidityFeeInRune: 10000,
-			FromAddress:        "bnb1",
-			ToAddress:          "btc1",
-			Memo:               "=:BTC.BTC:btc1:12345678:ouraffiliateaddress:100",
-		},
-		testdb.Swap{
-			TxID:               "1234",
-			Coin:               "10 THOR.RUNE",
-			EmitAsset:          "55000 BTC.BTC",
-			Pool:               "BTC.BTC",
-			Slip:               200,
-			LiquidityFeeInRune: 20000,
-			PriceTarget:        50000,
-			FromAddress:        "bnb1",
-			ToAddress:          "btc1",
-		},
-		testdb.Fee{
-			TxID:  "1234",
-			Coins: "2 BTC.BTC",
-		},
-	)
-
-	body := testdb.CallJSON(t, "http://localhost:8080/v2/actions?type=swap&affiliate=ouraffiliateaddress")
-
-	var v oapigen.ActionsResponse
-	testdb.MustUnmarshal(t, body, &v)
-
-	require.Equal(t, []oapigen.Action{{
-		Date:   util.IntStr(db.StrToSec("2020-09-01 00:00:01").ToNano().ToI()),
-		Height: "2",
-		In: []oapigen.Transaction{{
-			Address: "bnb1",
-			Coins:   []oapigen.Coin{{Amount: "100000", Asset: "BNB.BNB"}},
-			TxID:    "1234",
-		}},
-		Out: []oapigen.Transaction{{
-			Address: "btc1",
-			Coins:   []oapigen.Coin{{Amount: "55000", Asset: "BTC.BTC"}},
-			TxID:    "2345",
-		}},
-		Metadata: oapigen.Metadata{Swap: &oapigen.SwapMetadata{
-			LiquidityFee:     "30000", // 10000 + 20000
-			SwapSlip:         "298",   // 100, 200
-			SwapTarget:       "50000",
-			NetworkFees:      []oapigen.Coin{{Amount: "2", Asset: "BTC.BTC"}},
-			AffiliateFee:     "100",
-			AffiliateAddress: "ouraffiliateaddress",
-		}},
-		Pools:  []string{"BNB.BNB", "BTC.BTC"},
-		Status: "success",
-		Type:   "swap",
-	}}, v.Actions)
-}
-
-func TestAffiliateFieldFeeSwap(t *testing.T) {
-	blocks := testdb.InitTestBlocks(t)
-
-	blocks.NewBlock(t, "2020-09-01 00:00:00",
-		testdb.AddLiquidity{
-			Pool:                   "BNB.BNB",
-			LiquidityProviderUnits: 42,
-			RuneAmount:             1000000,
-			AssetAmount:            1000000000,
-			RuneTxID:               "tx1",
-			RuneAddress:            "runeaddr",
-		},
-		testdb.PoolActivate{Pool: "BNB.BNB"},
-	)
-	blocks.NewBlock(t, "2020-09-01 00:00:01",
-		testdb.Outbound{
-			TxID:      "outTXID",
-			InTxID:    "12345",
-			Coin:      "100 THOR.RUNE",
-			ToAddress: "thoraddr",
-		},
-		testdb.Swap{
-			TxID:               "12345",
-			Coin:               "100000 BNB.BNB",
-			EmitAsset:          "100 THOR.RUNE",
-			Pool:               "BNB.BNB",
-			Slip:               2,
-			LiquidityFeeInRune: 10000,
-			PriceTarget:        99,
-			FromAddress:        "bnbaddr",
-			ToAddress:          "thoraddr",
-			Memo:               "=:THOR.RUNE:thoraddress:12345678:thoraddr:100",
-		},
-		testdb.Fee{
-			TxID:  "12345",
-			Coins: "1 THOR.RUNE",
-		},
-	)
-
-	body := testdb.CallJSON(t, "http://localhost:8080/v2/actions?type=swap&affiliate=THORADDR")
-
-	var v oapigen.ActionsResponse
-	testdb.MustUnmarshal(t, body, &v)
-
-	require.Equal(t, []oapigen.Action{}, v.Actions)
-}
-
-func TestAffiliateFieldsDifferentAddress(t *testing.T) {
-	blocks := testdb.InitTestBlocks(t)
-
-	blocks.NewBlock(t, "2020-09-01 00:00:00",
-		testdb.AddLiquidity{
-			Pool:                   "BNB.BNB",
-			LiquidityProviderUnits: 42,
-			RuneAmount:             1000000,
-			AssetAmount:            1000000000,
-			RuneTxID:               "tx1",
-			RuneAddress:            "runeaddr",
-		},
-		testdb.PoolActivate{Pool: "BNB.BNB"},
-	)
-	blocks.NewBlock(t, "2020-09-01 00:00:01",
-		testdb.Outbound{
-			TxID:      "outTXID",
-			InTxID:    "12345",
-			Coin:      "100 THOR.RUNE",
-			ToAddress: "thoraddr",
-		},
-		testdb.Swap{
-			TxID:               "12345",
-			Coin:               "100000 BNB.BNB",
-			EmitAsset:          "100 THOR.RUNE",
-			Pool:               "BNB.BNB",
-			Slip:               2,
-			LiquidityFeeInRune: 10000,
-			PriceTarget:        99,
-			FromAddress:        "bnbaddr",
-			ToAddress:          "thoraddr",
-			Memo:               "=:THOR.RUNE:thoraddress:12345678:ouraffiliateaddress:100",
-		},
-		testdb.Fee{
-			TxID:  "12345",
-			Coins: "1 THOR.RUNE",
-		},
-	)
-
-	body := testdb.CallJSON(t, "http://localhost:8080/v2/actions?type=swap&affiliate=anotheraffiliateaddress")
-
-	var v oapigen.ActionsResponse
-	testdb.MustUnmarshal(t, body, &v)
-
-	require.Equal(t, []oapigen.Action{}, v.Actions)
-=======
->>>>>>> 3fd8ee08
 }