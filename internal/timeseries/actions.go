--- conflicted
+++ resolved
@@ -73,21 +73,7 @@
 		Address: tx.Address,
 		TxID:    tx.TxID,
 		Coins:   tx.Coins.toOapigen(),
-<<<<<<< HEAD
-=======
-	}
-}
-
-type transactionList []transaction
-
-func (a *transactionList) Scan(value interface{}) error {
-	b, ok := value.([]byte)
-	if !ok {
-		return errors.New("type assertion to []byte failed")
->>>>>>> 3fd8ee08
-	}
-
-	return json.Unmarshal(b, &a)
+	}
 }
 
 type transactionList []transaction
@@ -144,19 +130,10 @@
 	EmitAssetE8    int64   `json:"emitAssetE8"`
 	EmitRuneE8     int64   `json:"emitRuneE8"`
 	// swap:
-<<<<<<< HEAD
-	SwapSingle       bool   `json:"swapSingle"`
-	LiquidityFee     int64  `json:"liquidityFee"`
-	SwapTarget       int64  `json:"swapTarget"`
-	SwapSlip         int64  `json:"swapSlip"`
-	AffiliateFee     int64  `json:"affiliateFee"`
-	AffiliateAddress string `json:"affiliateAddress"`
-=======
 	SwapSingle   bool  `json:"swapSingle"`
 	LiquidityFee int64 `json:"liquidityFee"`
 	SwapTarget   int64 `json:"swapTarget"`
 	SwapSlip     int64 `json:"swapSlip"`
->>>>>>> 3fd8ee08
 	// addLiquidity:
 	Status string `json:"status"`
 	// also LiquidityUnits
@@ -184,11 +161,7 @@
 	Address    string
 	TXId       string
 	Asset      string
-<<<<<<< HEAD
-	Affiliate  string
-=======
 	AssetType  string
->>>>>>> 3fd8ee08
 }
 
 func runActionsQuery(ctx context.Context, q preparedSqlStatement) ([]action, error) {
@@ -329,19 +302,10 @@
 	switch a.actionType {
 	case "swap":
 		a.metadata.Swap = &oapigen.SwapMetadata{
-<<<<<<< HEAD
-			LiquidityFee:     util.IntStr(meta.LiquidityFee),
-			SwapSlip:         util.IntStr(meta.SwapSlip),
-			SwapTarget:       util.IntStr(meta.SwapTarget),
-			NetworkFees:      fees.toOapigen(),
-			AffiliateFee:     util.IntStr(meta.AffiliateFee),
-			AffiliateAddress: meta.AffiliateAddress,
-=======
 			LiquidityFee: util.IntStr(meta.LiquidityFee),
 			SwapSlip:     util.IntStr(meta.SwapSlip),
 			SwapTarget:   util.IntStr(meta.SwapTarget),
 			NetworkFees:  fees.toOapigen(),
->>>>>>> 3fd8ee08
 		}
 	case "addLiquidity":
 		if meta.LiquidityUnits != 0 {
@@ -436,12 +400,8 @@
 		types,
 		limit,
 		offset,
-<<<<<<< HEAD
-		params.Affiliate)
-=======
 		native,
 		synth)
->>>>>>> 3fd8ee08
 	if err != nil {
 		return oapigen.ActionsResponse{}, err
 	}
@@ -495,12 +455,8 @@
 	types []string,
 	limit,
 	offset uint64,
-<<<<<<< HEAD
-	affiliate string,
-=======
 	native bool,
 	synth bool,
->>>>>>> 3fd8ee08
 ) (preparedSqlStatement, preparedSqlStatement, error) {
 	var countPS, resultsPS preparedSqlStatement
 	// Initialize query param slices (to dynamically insert query params)
@@ -539,15 +495,6 @@
 			AND assets @> ARRAY[#ASSET#]`
 	}
 
-<<<<<<< HEAD
-	if affiliate != "" {
-		baseValues = append(baseValues, namedSqlValue{"#AFFILIATE#", affiliate})
-		whereQuery += `
-			AND meta->'affiliateAddress' ? #AFFILIATE#`
-	}
-
-=======
->>>>>>> 3fd8ee08
 	// build and return final queries
 	countQuery := `SELECT count(1) FROM midgard_agg.actions` + whereQuery
 	countQueryValues := make([]interface{}, 0)
@@ -575,8 +522,6 @@
 		LIMIT #LIMIT#
 		OFFSET #OFFSET#
 	`
-<<<<<<< HEAD
-=======
 	if !native || !synth {
 		if synth {
 			resultsQuery = strings.Replace(resultsQuery, "WHERE", "AND", -1)
@@ -614,7 +559,6 @@
 																							  WHERE  elem LIKE '%/%')`, -1)
 		}
 	}
->>>>>>> 3fd8ee08
 	resultsQueryValues := make([]interface{}, 0)
 	for i, queryValue := range append(baseValues, subsetValues...) {
 		position := i + 1
