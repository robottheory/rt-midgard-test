--- conflicted
+++ resolved
@@ -84,10 +84,6 @@
 	}
 	if !allOK {
 		log.Error().Msg("Failed to finish all jobs")
-<<<<<<< HEAD
-
-=======
->>>>>>> 3fd8ee08
 	}
 }
 
