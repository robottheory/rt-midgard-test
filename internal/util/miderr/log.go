--- conflicted
+++ resolved
@@ -1,11 +1,5 @@
 package miderr
 
-<<<<<<< HEAD
-import "gitlab.com/thorchain/midgard/internal/util/midlog"
-
-func LogEventParseErrorF(format string, v ...interface{}) {
-	midlog.WarnF(format, v...)
-=======
 import (
 	"github.com/rs/zerolog/log"
 	"gitlab.com/thorchain/midgard/config"
@@ -16,5 +10,4 @@
 	if config.Global.FailOnError {
 		panic("Error in developement mode")
 	}
->>>>>>> 3fd8ee08
 }