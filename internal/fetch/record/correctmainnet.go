--- conflicted
+++ resolved
@@ -73,7 +73,6 @@
 	Recorder.OnUnstake(&d.reuse.Unstake, meta)
 }
 
-<<<<<<< HEAD
 func addWithdraw(height int64, w AdditionalWithdraw) {
 	AdditionalEvents.Add(height, w.Record)
 }
@@ -138,44 +137,6 @@
 		AssetE8:  0,
 		Units:    974165115,
 	})
-=======
-func loadMainnetMissingWithdraws() {
-	withdraws := map[int64]AdditionalWithdraw{
-		// A failed withdraw actually modified the pool, bug was corrected to not repeat again:
-		// https://gitlab.com/thorchain/thornode/-/merge_requests/1643
-		63519: {
-			Pool:     "BNB.BNB",
-			FromAddr: "thor1tl9k7fjvye4hkvwdnl363g3f2xlpwwh7k7msaw",
-			Reason:   "bug 1643 corrections fix for assymetric rune withdraw problem",
-			RuneE8:   1999997,
-			AssetE8:  0,
-			Units:    1029728,
-		},
-		// TODO(muninn): find out reason for the divergence and document.
-		// Discussion:
-		// https://discord.com/channels/838986635756044328/902137599559335947
-		2360486: {
-			Pool:     "BCH.BCH",
-			FromAddr: "thor1nlkdr8wqaq0wtnatckj3fhem2hyzx65af8n3p7",
-			Reason:   "midgard correction missing withdraw",
-			RuneE8:   1934186,
-			AssetE8:  29260,
-			Units:    1424947,
-		},
-		2501774: {
-			Pool:     "BNB.BUSD-BD1",
-			FromAddr: "thor1prlky34zkpr235lelpan8kj8yz30nawn2cuf8v",
-			Reason:   "midgard correction missing withdraw",
-			RuneE8:   1481876,
-			AssetE8:  10299098,
-			Units:    962674,
-		},
-	}
-	for height, w := range withdraws {
-		withdraw := w
-		AdditionalEvents.Add(height, withdraw.Record)
-	}
->>>>>>> d97e88ab
 }
 
 //////////////////////// Fix withdraw assets not forwarded.
