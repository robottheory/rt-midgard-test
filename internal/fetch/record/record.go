package record

import (
	"strings"

	"gitlab.com/thorchain/midgard/config"
	"gitlab.com/thorchain/midgard/internal/db"
	"gitlab.com/thorchain/midgard/internal/util/miderr"
)

func AddressIsRune(address string) bool {
<<<<<<< HEAD
	return (strings.HasPrefix(address, "thor") ||
		strings.HasPrefix(address, "tthor") ||
		strings.HasPrefix(address, "sthor"))
=======
	return strings.HasPrefix(address, "thor") || strings.HasPrefix(address, "tthor") || strings.HasPrefix(address, "sthor")
>>>>>>> 3fd8ee08
}

// Empty prevents the SQL driver from writing NULL values.
var empty = []byte{}

// Recorder gets initialised by Setup.
var Recorder = &eventRecorder{
	runningTotals: *newRunningTotals(),
}

type eventRecorder struct {
	runningTotals
}

func (*eventRecorder) OnActiveVault(e *ActiveVault, meta *Metadata) {
	cols := []string{"add_asgard_addr", "block_timestamp"}
	err := db.Inserter.Insert("active_vault_events", cols,
		e.AddAsgardAddr, meta.BlockTimestamp.UnixNano())
	if err != nil {
		miderr.LogEventParseErrorF("ActiveVault event from height %d lost on %s", meta.BlockHeight, err)
	}
}

func (r *eventRecorder) OnAdd(e *Add, meta *Metadata) {
	cols := []string{
		"tx", "chain", "from_addr", "to_addr", "asset", "asset_e8", "memo", "rune_e8", "pool",
		"block_timestamp"}
	err := db.Inserter.Insert("add_events", cols,
		e.Tx, e.Chain, e.FromAddr, e.ToAddr, e.Asset, e.AssetE8, e.Memo, e.RuneE8, e.Pool,
		meta.BlockTimestamp.UnixNano())
	if err != nil {
		miderr.LogEventParseErrorF("add event from height %d lost on %s", meta.BlockHeight, err)
		return
	}

	r.AddPoolAssetE8Depth(e.Pool, e.AssetE8)
	r.AddPoolRuneE8Depth(e.Pool, e.RuneE8)
}

func (r *eventRecorder) OnAsgardFundYggdrasil(e *AsgardFundYggdrasil, meta *Metadata) {
	cols := []string{"tx", "asset", "asset_e8", "vault_key", "block_timestamp"}
	err := db.Inserter.Insert("asgard_fund_yggdrasil_events", cols,
		e.Tx, e.Asset, e.AssetE8, e.VaultKey, meta.BlockTimestamp.UnixNano())
	if err != nil {
		miderr.LogEventParseErrorF(
			"asgard_fund_yggdrasil event from height %d lost on %s",
			meta.BlockHeight, err)
	}
}

func (*eventRecorder) OnBond(e *Bond, meta *Metadata) {
<<<<<<< HEAD
	cols := []string{
		"tx", "chain", "from_addr", "to_addr", "asset", "asset_e8", "memo", "bond_type", "e8",
		"block_timestamp"}
	err := db.Inserter.Insert("bond_events", cols,
		e.Tx, e.Chain, e.FromAddr, e.ToAddr, e.Asset, e.AssetE8, e.Memo, e.BondType, e.E8,
		meta.BlockTimestamp.UnixNano())
=======
	cols := []string{"tx", "chain", "from_addr", "to_addr", "asset", "asset_e8", "memo", "bond_type", "e8", "block_timestamp"}
	err := db.Inserter.Insert("bond_events", cols, e.Tx, e.Chain, e.FromAddr, e.ToAddr, e.Asset, e.AssetE8, e.Memo, e.BondType, e.E8, meta.BlockTimestamp.UnixNano())
>>>>>>> 3fd8ee08
	if err != nil {
		miderr.LogEventParseErrorF("bond event from height %d lost on %s", meta.BlockHeight, err)
	}
}

func (r *eventRecorder) OnErrata(e *Errata, meta *Metadata) {
	cols := []string{"in_tx", "asset", "asset_e8", "rune_e8", "block_timestamp"}
	err := db.Inserter.Insert("errata_events", cols,
		e.InTx, e.Asset, e.AssetE8, e.RuneE8, meta.BlockTimestamp.UnixNano())
	if err != nil {
		miderr.LogEventParseErrorF("errata event from height %d lost on %s", meta.BlockHeight, err)
		return
	}

	r.AddPoolAssetE8Depth(e.Asset, e.AssetE8)
	r.AddPoolRuneE8Depth(e.Asset, e.RuneE8)
}

func (r *eventRecorder) OnFee(e *Fee, meta *Metadata) {
	cols := []string{"tx", "asset", "asset_e8", "pool_deduct", "block_timestamp"}
	err := db.Inserter.Insert("fee_events", cols,
		e.Tx, e.Asset, e.AssetE8, e.PoolDeduct, meta.BlockTimestamp.UnixNano())
	if err != nil {
		miderr.LogEventParseErrorF("fee event from height %d lost on %s", meta.BlockHeight, err)
	}

	// NOTE: Fee applies to an outbound transaction amount and
	// is then sent to the reserve, so the pool is not involved in principle.
	// However, when the outbound amount is not RUNE,
	// the asset amount correspoinding to the fee is left in its pool,
	// and the RUNE equivalent is deducted from the pool's RUNE and sent to the reserve
	coinType := GetCoinType(e.Asset)
	pool := GetNativeAsset(e.Asset)
	if !IsRune(e.Asset) {
		if coinType == AssetNative {
			r.AddPoolAssetE8Depth(pool, e.AssetE8)
		}
		if coinType == AssetSynth {
			r.AddPoolSynthE8Depth(pool, -e.AssetE8)
		}
		r.AddPoolRuneE8Depth(pool, -e.PoolDeduct)
	}
}

func (r *eventRecorder) OnGas(e *Gas, meta *Metadata) {
	cols := []string{"asset", "asset_e8", "rune_e8", "tx_count", "block_timestamp"}
	err := db.Inserter.Insert("gas_events", cols,
		e.Asset, e.AssetE8, e.RuneE8, e.TxCount, meta.BlockTimestamp.UnixNano())
	if err != nil {
		miderr.LogEventParseErrorF("gas event from height %d lost on %s", meta.BlockHeight, err)
		return
	}

	r.AddPoolAssetE8Depth(e.Asset, -e.AssetE8)
	r.AddPoolRuneE8Depth(e.Asset, e.RuneE8)
}

func (*eventRecorder) OnInactiveVault(e *InactiveVault, meta *Metadata) {
	cols := []string{"add_asgard_addr", "block_timestamp"}
	err := db.Inserter.Insert("inactive_vault_events", cols, e.AddAsgardAddr, meta.BlockTimestamp.UnixNano())
	if err != nil {
		miderr.LogEventParseErrorF(
			"InactiveVault event from height %d lost on %s",
			meta.BlockHeight, err)
	}
}

func (*eventRecorder) OnMessage(e *Message, meta *Metadata) {
	if !config.Global.EventRecorder.OnMessageEnabled {
		return
	}
	if e.FromAddr == nil {
		e.FromAddr = empty
	}
	if e.Action == nil {
		e.Action = empty
	}
	cols := []string{"from_addr", "action", "block_timestamp"}
	err := db.Inserter.Insert("message_events", cols,
		e.FromAddr, e.Action, meta.BlockTimestamp.UnixNano())
	if err != nil {
		miderr.LogEventParseErrorF("message event from height %d lost on %s", meta.BlockHeight, err)
	}
}

func (*eventRecorder) OnNewNode(e *NewNode, meta *Metadata) {
	cols := []string{"node_addr", "block_timestamp"}
	err := db.Inserter.Insert("new_node_events", cols, e.NodeAddr, meta.BlockTimestamp.UnixNano())
	if err != nil {
		miderr.LogEventParseErrorF("new_node event from height %d lost on %s", meta.BlockHeight, err)
	}
}

func (*eventRecorder) OnOutbound(e *Outbound, meta *Metadata) {
<<<<<<< HEAD
	cols := []string{
		"tx", "chain", "from_addr", "to_addr", "asset", "asset_e8", "memo", "in_tx",
		"block_timestamp"}
	err := db.Inserter.Insert("outbound_events", cols,
		e.Tx, e.Chain, e.FromAddr, e.ToAddr, e.Asset, e.AssetE8, e.Memo, e.InTx,
		meta.BlockTimestamp.UnixNano())
=======
	cols := []string{"tx", "chain", "from_addr", "to_addr", "asset", "asset_e8", "memo", "in_tx", "block_timestamp"}
	err := db.Inserter.Insert("outbound_events", cols, e.Tx, e.Chain, e.FromAddr, e.ToAddr, e.Asset, e.AssetE8, e.Memo, e.InTx, meta.BlockTimestamp.UnixNano())
>>>>>>> 3fd8ee08
	if err != nil {
		miderr.LogEventParseErrorF("outound event from height %d lost on %s", meta.BlockHeight, err)
	}
}

func (r *eventRecorder) OnPool(e *Pool, meta *Metadata) {
	cols := []string{"asset", "status", "block_timestamp"}
	err := db.Inserter.Insert("pool_events", cols, e.Asset, e.Status, meta.BlockTimestamp.UnixNano())
	if err != nil {
		miderr.LogEventParseErrorF("pool event from height %d lost on %s", meta.BlockHeight, err)
	}
	if strings.ToLower(string(e.Status)) == "suspended" {
		pool := string(e.Asset)
		r.SetAssetDepth(pool, 0)
		r.SetRuneDepth(pool, 0)
	}
}

func (*eventRecorder) OnRefund(e *Refund, meta *Metadata) {
<<<<<<< HEAD
	cols := []string{
		"tx", "chain", "from_addr", "to_addr", "asset", "asset_e8", "asset_2nd", "asset_2nd_e8", "memo",
		"code", "reason", "block_timestamp"}
	err := db.Inserter.Insert("refund_events", cols,
		e.Tx, e.Chain, e.FromAddr, e.ToAddr, e.Asset, e.AssetE8, e.Asset2nd, e.Asset2ndE8, e.Memo,
		e.Code, e.Reason, meta.BlockTimestamp.UnixNano())

=======
	cols := []string{"tx", "chain", "from_addr", "to_addr", "asset", "asset_e8", "asset_2nd", "asset_2nd_e8", "memo", "code", "reason", "block_timestamp"}
	err := db.Inserter.Insert("refund_events", cols, e.Tx, e.Chain, e.FromAddr, e.ToAddr, e.Asset, e.AssetE8, e.Asset2nd, e.Asset2ndE8, e.Memo, e.Code, e.Reason, meta.BlockTimestamp.UnixNano())
>>>>>>> 3fd8ee08
	if err != nil {
		miderr.LogEventParseErrorF("refund event from height %d lost on %s", meta.BlockHeight, err)
	}
}

func (*eventRecorder) OnReserve(e *Reserve, meta *Metadata) {
<<<<<<< HEAD
	cols := []string{
		"tx", "chain", "from_addr", "to_addr", "asset", "asset_e8", "memo", "addr", "e8",
		"block_timestamp"}
	err := db.Inserter.Insert("reserve_events", cols,
		e.Tx, e.Chain, e.FromAddr, e.ToAddr, e.Asset, e.AssetE8, e.Memo, e.Addr, e.E8,
		meta.BlockTimestamp.UnixNano())

=======
	cols := []string{"tx", "chain", "from_addr", "to_addr", "asset", "asset_e8", "memo", "addr", "e8", "block_timestamp"}
	err := db.Inserter.Insert("reserve_events", cols, e.Tx, e.Chain, e.FromAddr, e.ToAddr, e.Asset, e.AssetE8, e.Memo, e.Addr, e.E8, meta.BlockTimestamp.UnixNano())
>>>>>>> 3fd8ee08
	if err != nil {
		miderr.LogEventParseErrorF("reserve event from height %d lost on %s", meta.BlockHeight, err)
	}
}

func (r *eventRecorder) OnRewards(e *Rewards, meta *Metadata) {
	blockTimestamp := meta.BlockTimestamp.UnixNano()
	cols := []string{"bond_e8", "block_timestamp"}
	err := db.Inserter.Insert("rewards_events", cols, e.BondE8, blockTimestamp)
	if err != nil {
		miderr.LogEventParseErrorF("reserve event from height %d lost on %s", meta.BlockHeight, err)
		return
	}

	if len(e.PerPool) == 0 {
		return
	}

	cols2 := []string{"pool", "rune_e8", "block_timestamp"}
	for _, p := range e.PerPool {
		err := db.Inserter.Insert("rewards_event_entries", cols2, p.Asset, p.E8, blockTimestamp)
		if err != nil {
			miderr.LogEventParseErrorF(
				"reserve event pools from height %d lost on %s",
				meta.BlockHeight, err)
			return
		}
	}

	for _, a := range e.PerPool {
		r.AddPoolRuneE8Depth(a.Asset, a.E8)
	}
}

func (*eventRecorder) OnSetIPAddress(e *SetIPAddress, meta *Metadata) {
	cols := []string{"node_addr", "ip_addr", "block_timestamp"}
	err := db.Inserter.Insert("set_ip_address_events", cols,
		e.NodeAddr, e.IPAddr, meta.BlockTimestamp.UnixNano())

	if err != nil {
		miderr.LogEventParseErrorF(
			"set_ip_address event from height %d lost on %s",
			meta.BlockHeight, err)
	}
}

func (*eventRecorder) OnSetMimir(e *SetMimir, meta *Metadata) {
	cols := []string{"key", "value", "block_timestamp"}
	err := db.Inserter.Insert("set_mimir_events", cols,
		e.Key, e.Value, meta.BlockTimestamp.UnixNano())
	if err != nil {
		miderr.LogEventParseErrorF(
			"set_mimir event from height %d lost on %s",
			meta.BlockHeight, err)
	}
}

func (*eventRecorder) OnSetNodeKeys(e *SetNodeKeys, meta *Metadata) {
	cols := []string{"node_addr", "secp256k1", "ed25519", "validator_consensus", "block_timestamp"}
	err := db.Inserter.Insert("set_node_keys_events", cols,
		e.NodeAddr, string(e.Secp256k1), string(e.Ed25519), e.ValidatorConsensus,
		meta.BlockTimestamp.UnixNano())

	if err != nil {
		miderr.LogEventParseErrorF(
			"set_node_keys event from height %d lost on %s",
			meta.BlockHeight, err)
	}
}

func (*eventRecorder) OnSetVersion(e *SetVersion, meta *Metadata) {
	cols := []string{"node_addr", "version", "block_timestamp"}
	err := db.Inserter.Insert("set_version_events", cols, e.NodeAddr, e.Version, meta.BlockTimestamp.UnixNano())
	if err != nil {
		miderr.LogEventParseErrorF("set_version event from height %d lost on %s", meta.BlockHeight, err)
	}
}

func (r *eventRecorder) OnSlash(e *Slash, meta *Metadata) {
	if len(e.Amounts) == 0 {
		miderr.LogEventParseErrorF("slash event on pool %q ignored: zero amounts", e.Pool)
	}
	for _, a := range e.Amounts {
		cols := []string{"pool", "asset", "asset_e8", "block_timestamp"}
		err := db.Inserter.Insert("slash_amounts", cols, e.Pool, a.Asset, a.E8, meta.BlockTimestamp.UnixNano())
		if err != nil {
			miderr.LogEventParseErrorF("slash amount from height %d lost on %s", meta.BlockHeight, err)
		}
		coinType := GetCoinType(a.Asset)
		switch coinType {
		case Rune:
			r.AddPoolRuneE8Depth(e.Pool, a.E8)
		case AssetNative:
			r.AddPoolAssetE8Depth(e.Pool, a.E8)
		default:
			miderr.LogEventParseErrorF("Unhandeled slash coin type: %s", a.Asset)
		}
	}
}

func (*eventRecorder) OnPendingLiquidity(e *PendingLiquidity, meta *Metadata) {
<<<<<<< HEAD
	cols := []string{
		"pool", "asset_tx", "asset_chain", "asset_addr", "asset_e8",
		"rune_tx", "rune_addr", "rune_e8",
		"pending_type", "block_timestamp"}
=======
	cols := []string{"pool", "asset_tx", "asset_chain", "asset_addr", "asset_e8", "rune_tx", "rune_addr", "rune_e8", "pending_type", "block_timestamp"}
>>>>>>> 3fd8ee08
	err := db.Inserter.Insert("pending_liquidity_events", cols, e.Pool,
		e.AssetTx, e.AssetChain, e.AssetAddr, e.AssetE8,
		e.RuneTx, e.RuneAddr, e.RuneE8,
		e.PendingType, meta.BlockTimestamp.UnixNano())

	if err != nil {
		miderr.LogEventParseErrorF(
			"pending_liquidity event from height %d lost on %s",
			meta.BlockHeight, err)
		return
	}
}

func (r *eventRecorder) OnStake(e *Stake, meta *Metadata) {
	// TODO(muninn): Separate this side data calculation from the sync process.
	aE8, rE8, _ := r.CurrentDepths(e.Pool)
	aE8 += e.AssetE8
	rE8 += e.RuneE8
	var assetInRune int64
	if aE8 != 0 {
		assetInRune = int64(float64(e.AssetE8)*(float64(rE8)/float64(aE8)) + 0.5)
	}
	cols := []string{
		"pool", "asset_tx", "asset_chain",
		"asset_addr", "asset_e8", "stake_units", "rune_tx", "rune_addr", "rune_e8",
		"_asset_in_rune_e8",
<<<<<<< HEAD
		"block_timestamp"}
=======
		"block_timestamp",
	}
>>>>>>> 3fd8ee08
	err := db.Inserter.Insert(
		"stake_events", cols,
		e.Pool, e.AssetTx, e.AssetChain,
		e.AssetAddr, e.AssetE8, e.StakeUnits, e.RuneTx, e.RuneAddr, e.RuneE8,
		assetInRune,
		meta.BlockTimestamp.UnixNano())
	if err != nil {
		miderr.LogEventParseErrorF("stake event from height %d lost on %s", meta.BlockHeight, err)
		return
	}

	r.AddPoolAssetE8Depth(e.Pool, e.AssetE8)
	r.AddPoolRuneE8Depth(e.Pool, e.RuneE8)
	r.AddPoolUnit(e.Pool, e.StakeUnits)
}

func (r *eventRecorder) OnSwap(e *Swap, meta *Metadata) {
	fromCoin := GetCoinType(e.FromAsset)
	toCoin := GetCoinType(e.ToAsset)
	if fromCoin == UnknownCoin {
		miderr.LogEventParseErrorF(
			"swap event from height %d lost - unknown from Coin %s",
			meta.BlockHeight, e.FromAsset)
		return
	}
	if toCoin == UnknownCoin {
		miderr.LogEventParseErrorF(
			"swap event from height %d lost - unknown to Coin %s",
			meta.BlockHeight, e.ToAsset)
		return
	}
	var direction db.SwapDirection
	switch {
	case fromCoin == Rune && toCoin == AssetNative:
		direction = db.RuneToAsset
	case fromCoin == AssetNative && toCoin == Rune:
		direction = db.AssetToRune
	case fromCoin == Rune && toCoin == AssetSynth:
		direction = db.RuneToSynth
	case fromCoin == AssetSynth && toCoin == Rune:
		direction = db.SynthToRune
	default:
		miderr.LogEventParseErrorF(
			"swap event from height %d lost - exactly one side should be Rune. fromCoin: %s toCoin: %s",
			meta.BlockHeight, e.FromAsset, e.ToAsset)
		return
	}
	cols := []string{
		"tx", "chain", "from_addr", "to_addr",
		"from_asset", "from_e8", "to_asset", "to_e8",
		"memo", "pool", "to_e8_min", "swap_slip_bp", "liq_fee_e8", "liq_fee_in_rune_e8",
		"_direction",
		"block_timestamp",
	}
	err := db.Inserter.Insert("swap_events", cols,
		e.Tx, e.Chain, e.FromAddr, e.ToAddr,
		e.FromAsset, e.FromE8, e.ToAsset, e.ToE8,
		e.Memo, e.Pool, e.ToE8Min, e.SwapSlipBP, e.LiqFeeE8, e.LiqFeeInRuneE8,
		direction,
		meta.BlockTimestamp.UnixNano())
	if err != nil {
		miderr.LogEventParseErrorF("swap event from height %d lost on %s", meta.BlockHeight, err)
		return
	}

	if toCoin == Rune {
		// Swap adds pool asset in exchange of RUNE.
		if fromCoin == AssetNative {
			r.AddPoolAssetE8Depth(e.Pool, e.FromE8)
		}
		// Swap burns synths in exchange of RUNE.
		if fromCoin == AssetSynth {
			r.AddPoolSynthE8Depth(e.Pool, -e.FromE8)
		}
		r.AddPoolRuneE8Depth(e.Pool, -e.ToE8)
	} else {
		// Swap adds RUNE to pool in exchange of asset.
		r.AddPoolRuneE8Depth(e.Pool, e.FromE8)
		if toCoin == AssetNative {
			r.AddPoolAssetE8Depth(e.Pool, -e.ToE8)
		}
		// Swap mints synths in exchange of RUNE.
		if toCoin == AssetSynth {
			r.AddPoolSynthE8Depth(e.Pool, e.ToE8)
		}
	}
}

func (*eventRecorder) OnTransfer(e *Transfer, meta *Metadata) {
	if !config.Global.EventRecorder.OnTransferEnabled {
		return
	}

	cols := []string{"from_addr", "to_addr", "asset", "amount_e8", "block_timestamp"}
<<<<<<< HEAD
	err := db.Inserter.Insert("transfer_events", cols,
		e.FromAddr, e.ToAddr, e.Asset, e.AmountE8, meta.BlockTimestamp.UnixNano())

=======

	err := db.Inserter.Insert("transfer_events", cols, e.FromAddr, e.ToAddr, e.Asset, e.AmountE8, meta.BlockTimestamp.UnixNano())
>>>>>>> 3fd8ee08
	if err != nil {
		miderr.LogEventParseErrorF(
			"transfer event from height %d lost on %s",
			meta.BlockHeight, err)
		return
	}
}

func (r *eventRecorder) OnUnstake(e *Unstake, meta *Metadata) {
	// TODO(muninn): Separate this side data calculation from the sync process.
	aE8, rE8, _ := r.CurrentDepths(e.Pool)
	var emitAssetInRune int64
	if aE8 != 0 {
		emitAssetInRune = int64(float64(e.EmitAssetE8)*(float64(rE8)/float64(aE8)) + 0.5)
	}

	cols := []string{
		"tx", "chain", "from_addr", "to_addr", "asset",
		"asset_e8", "emit_asset_e8", "emit_rune_e8",
		"memo", "pool", "stake_units", "basis_points", "asymmetry", "imp_loss_protection_e8",
		"_emit_asset_in_rune_e8",
<<<<<<< HEAD
		"block_timestamp"}
=======
		"block_timestamp",
	}
>>>>>>> 3fd8ee08
	err := db.Inserter.Insert(
		"unstake_events", cols,
		e.Tx, e.Chain, e.FromAddr, e.ToAddr, e.Asset,
		e.AssetE8, e.EmitAssetE8, e.EmitRuneE8,
		e.Memo, e.Pool, e.StakeUnits, e.BasisPoints, e.Asymmetry, e.ImpLossProtectionE8,
		emitAssetInRune,
		meta.BlockTimestamp.UnixNano())
<<<<<<< HEAD

=======
>>>>>>> 3fd8ee08
	if err != nil {
		miderr.LogEventParseErrorF("unstake event from height %d lost on %s", meta.BlockHeight, err)
	}
	// Rune/Asset withdrawn from pool
	r.AddPoolAssetE8Depth(e.Pool, -e.EmitAssetE8)
	r.AddPoolRuneE8Depth(e.Pool, -e.EmitRuneE8)
	r.AddPoolUnit(e.Pool, -e.StakeUnits)

	// Rune added to pool from reserve as impermanent loss protection
	r.AddPoolRuneE8Depth(e.Pool, e.ImpLossProtectionE8)

	// Logic for withdraw changed since start of chaosnet 2021-04.
	//
	// Background: In order to initiate a withdraw the user needs to send a transaction with a memo.
	// On many asset chains one can't send 0 value, therefore they often send a small amount
	// of asset (e.g. 1e-8). The value sent in by the user is shown in withdraw.coin
	// (unstake.asset_e8)
	//
	// New logic: keeps withdraw.coin in the wallets but it doesn't increment depths with it.
	//
	// Old logic: Pools don't keep this amount, it's forwarded back to the user and included in
	// the EmitAssetE8. Therefore pool depth decreases with less then the EmitAssetE8
	// This was not applied for rune or assets different then the native asset of the chain:
	//   - for Rune there is no minimum amount, if some rune is sent it's kept as donation.
	//   - when for non chain native assets (e.g. ETH.USDT) the EmitAssetE8 could not have contained
	//     the coin sent in.
	if meta.BlockHeight < withdrawCoinKeptHeight {
		if e.AssetE8 != 0 && string(e.Pool) == string(e.Asset) {
			r.AddPoolAssetE8Depth(e.Pool, e.AssetE8)
		}
	}
}

func (*eventRecorder) OnUpdateNodeAccountStatus(e *UpdateNodeAccountStatus, meta *Metadata) {
	if e.Former == nil {
		e.Former = empty
	}
	cols := []string{"node_addr", "former", "current", "block_timestamp"}
	err := db.Inserter.Insert("update_node_account_status_events", cols,
		e.NodeAddr, e.Former, e.Current, meta.BlockTimestamp.UnixNano())

	if err != nil {
		miderr.LogEventParseErrorF(
			"UpdateNodeAccountStatus event from height %d lost on %s",
			meta.BlockHeight, err)
	}
}

func (*eventRecorder) OnValidatorRequestLeave(e *ValidatorRequestLeave, meta *Metadata) {
	cols := []string{"tx", "from_addr", "node_addr", "block_timestamp"}
	err := db.Inserter.Insert("validator_request_leave_events", cols,
		e.Tx, e.FromAddr, e.NodeAddr, meta.BlockTimestamp.UnixNano())

	if err != nil {
		miderr.LogEventParseErrorF(
			"validator_request_leave event from height %d lost on %s",
			meta.BlockHeight, err)
	}
}

func (r *eventRecorder) OnPoolBalanceChange(e *PoolBalanceChange, meta *Metadata) {
	cols := []string{
		"asset", "rune_amt", "rune_add", "asset_amt", "asset_add", "reason", "block_timestamp"}
	err := db.Inserter.Insert("pool_balance_change_events", cols,
		e.Asset, e.RuneAmt, e.RuneAdd, e.AssetAmt, e.AssetAdd, e.Reason, meta.BlockTimestamp.UnixNano())

	if err != nil {
		miderr.LogEventParseErrorF(
			"pool_balance_change event from height %d lost on %s",
			meta.BlockHeight, err)
	}

	assetAmount := e.AssetAmt
	if assetAmount != 0 {
		if !e.AssetAdd {
			assetAmount *= -1
		}
		r.AddPoolAssetE8Depth(e.Asset, assetAmount)
	}
	runeAmount := e.RuneAmt
	if runeAmount != 0 {
		if !e.RuneAdd {
			runeAmount *= -1
		}
		r.AddPoolRuneE8Depth(e.Asset, runeAmount)
	}
}

func (*eventRecorder) OnTHORNameChange(e *THORNameChange, meta *Metadata) {
<<<<<<< HEAD
	cols := []string{
		"name", "chain", "address", "registration_fee_e8", "fund_amount_e8", "expire", "owner",
		"block_timestamp"}
=======
	cols := []string{"name", "chain", "address", "registration_fee_e8", "fund_amount_e8", "expire", "owner", "block_timestamp"}
>>>>>>> 3fd8ee08
	err := db.Inserter.Insert("thorname_change_events", cols,
		e.Name, e.Chain, e.Address, e.RegistrationFeeE8, e.FundAmountE8, e.ExpireHeight, e.Owner,
		meta.BlockTimestamp.UnixNano())

	if err != nil {
		miderr.LogEventParseErrorF(
			"thorname event from height %d lost on %s",
			meta.BlockHeight, err)
	}
}

func (*eventRecorder) OnSwitch(e *Switch, meta *Metadata) {
<<<<<<< HEAD
	cols := []string{
		"tx", "from_addr", "to_addr", "burn_asset", "burn_e8", "mint_e8", "block_timestamp"}
=======
	cols := []string{"tx", "from_addr", "to_addr", "burn_asset", "burn_e8", "block_timestamp"}
>>>>>>> 3fd8ee08
	err := db.Inserter.Insert("switch_events", cols,
		e.Tx, e.FromAddr, e.ToAddr, e.BurnAsset, e.BurnE8, e.MintE8, meta.BlockTimestamp.UnixNano())

	if err != nil {
		miderr.LogEventParseErrorF("switch event from height %d lost on %s", meta.BlockHeight, err)
	}
}

func (*eventRecorder) OnSlashPoints(e *SlashPoints, meta *Metadata) {
	cols := []string{"node_address", "slash_points", "reason", "block_timestamp"}
	err := db.Inserter.Insert("slash_points", cols,
		e.NodeAddress, e.SlashPoints, e.Reason, meta.BlockTimestamp.UnixNano())
	if err != nil {
		miderr.LogEventParseErrorF(
			"slash_points event from height %d lost on %s",
			meta.BlockHeight, err)
	}
}

func (*eventRecorder) OnSetNodeMimir(e *SetNodeMimir, meta *Metadata) {
	cols := []string{"address", "key", "value", "block_timestamp"}
	err := db.Inserter.Insert("set_node_mimir", cols,
		e.Address, e.Key, e.Value, meta.BlockTimestamp.UnixNano())
	if err != nil {
		miderr.LogEventParseErrorF(
			"set_node_mimir event from height %d lost on %s",
			meta.BlockHeight, err)
	}
}

func (*eventRecorder) OnSlashPoints(e *SlashPoints, meta *Metadata) {
	cols := []string{"node_address", "slash_points", "reason", "block_timestamp"}
	err := db.Inserter.Insert("slash_points", cols,
		e.NodeAddress, e.SlashPoints, e.Reason, meta.BlockTimestamp.UnixNano())
	if err != nil {
		miderr.Printf("slash_points event from height %d lost on %s", meta.BlockHeight, err)
	}
}

func (*eventRecorder) OnSetNodeMimir(e *SetNodeMimir, meta *Metadata) {
	cols := []string{"address", "key", "value", "block_timestamp"}
	err := db.Inserter.Insert("set_node_mimir", cols,
		e.Address, e.Key, e.Value, meta.BlockTimestamp.UnixNano())
	if err != nil {
		miderr.Printf("set_node_mimir event from height %d lost on %s", meta.BlockHeight, err)
	}
}<|MERGE_RESOLUTION|>--- conflicted
+++ resolved
@@ -9,13 +9,7 @@
 )
 
 func AddressIsRune(address string) bool {
-<<<<<<< HEAD
-	return (strings.HasPrefix(address, "thor") ||
-		strings.HasPrefix(address, "tthor") ||
-		strings.HasPrefix(address, "sthor"))
-=======
 	return strings.HasPrefix(address, "thor") || strings.HasPrefix(address, "tthor") || strings.HasPrefix(address, "sthor")
->>>>>>> 3fd8ee08
 }
 
 // Empty prevents the SQL driver from writing NULL values.
@@ -32,22 +26,17 @@
 
 func (*eventRecorder) OnActiveVault(e *ActiveVault, meta *Metadata) {
 	cols := []string{"add_asgard_addr", "block_timestamp"}
-	err := db.Inserter.Insert("active_vault_events", cols,
-		e.AddAsgardAddr, meta.BlockTimestamp.UnixNano())
-	if err != nil {
-		miderr.LogEventParseErrorF("ActiveVault event from height %d lost on %s", meta.BlockHeight, err)
+	err := db.Inserter.Insert("active_vault_events", cols, e.AddAsgardAddr, meta.BlockTimestamp.UnixNano())
+	if err != nil {
+		miderr.Printf("ActiveVault event from height %d lost on %s", meta.BlockHeight, err)
 	}
 }
 
 func (r *eventRecorder) OnAdd(e *Add, meta *Metadata) {
-	cols := []string{
-		"tx", "chain", "from_addr", "to_addr", "asset", "asset_e8", "memo", "rune_e8", "pool",
-		"block_timestamp"}
-	err := db.Inserter.Insert("add_events", cols,
-		e.Tx, e.Chain, e.FromAddr, e.ToAddr, e.Asset, e.AssetE8, e.Memo, e.RuneE8, e.Pool,
-		meta.BlockTimestamp.UnixNano())
-	if err != nil {
-		miderr.LogEventParseErrorF("add event from height %d lost on %s", meta.BlockHeight, err)
+	cols := []string{"tx", "chain", "from_addr", "to_addr", "asset", "asset_e8", "memo", "rune_e8", "pool", "block_timestamp"}
+	err := db.Inserter.Insert("add_events", cols, e.Tx, e.Chain, e.FromAddr, e.ToAddr, e.Asset, e.AssetE8, e.Memo, e.RuneE8, e.Pool, meta.BlockTimestamp.UnixNano())
+	if err != nil {
+		miderr.Printf("add event from height %d lost on %s", meta.BlockHeight, err)
 		return
 	}
 
@@ -57,38 +46,25 @@
 
 func (r *eventRecorder) OnAsgardFundYggdrasil(e *AsgardFundYggdrasil, meta *Metadata) {
 	cols := []string{"tx", "asset", "asset_e8", "vault_key", "block_timestamp"}
-	err := db.Inserter.Insert("asgard_fund_yggdrasil_events", cols,
-		e.Tx, e.Asset, e.AssetE8, e.VaultKey, meta.BlockTimestamp.UnixNano())
-	if err != nil {
-		miderr.LogEventParseErrorF(
-			"asgard_fund_yggdrasil event from height %d lost on %s",
-			meta.BlockHeight, err)
+	err := db.Inserter.Insert("asgard_fund_yggdrasil_events", cols, e.Tx, e.Asset, e.AssetE8, e.VaultKey, meta.BlockTimestamp.UnixNano())
+	if err != nil {
+		miderr.Printf("asgard_fund_yggdrasil event from height %d lost on %s", meta.BlockHeight, err)
 	}
 }
 
 func (*eventRecorder) OnBond(e *Bond, meta *Metadata) {
-<<<<<<< HEAD
-	cols := []string{
-		"tx", "chain", "from_addr", "to_addr", "asset", "asset_e8", "memo", "bond_type", "e8",
-		"block_timestamp"}
-	err := db.Inserter.Insert("bond_events", cols,
-		e.Tx, e.Chain, e.FromAddr, e.ToAddr, e.Asset, e.AssetE8, e.Memo, e.BondType, e.E8,
-		meta.BlockTimestamp.UnixNano())
-=======
 	cols := []string{"tx", "chain", "from_addr", "to_addr", "asset", "asset_e8", "memo", "bond_type", "e8", "block_timestamp"}
 	err := db.Inserter.Insert("bond_events", cols, e.Tx, e.Chain, e.FromAddr, e.ToAddr, e.Asset, e.AssetE8, e.Memo, e.BondType, e.E8, meta.BlockTimestamp.UnixNano())
->>>>>>> 3fd8ee08
-	if err != nil {
-		miderr.LogEventParseErrorF("bond event from height %d lost on %s", meta.BlockHeight, err)
+	if err != nil {
+		miderr.Printf("bond event from height %d lost on %s", meta.BlockHeight, err)
 	}
 }
 
 func (r *eventRecorder) OnErrata(e *Errata, meta *Metadata) {
 	cols := []string{"in_tx", "asset", "asset_e8", "rune_e8", "block_timestamp"}
-	err := db.Inserter.Insert("errata_events", cols,
-		e.InTx, e.Asset, e.AssetE8, e.RuneE8, meta.BlockTimestamp.UnixNano())
-	if err != nil {
-		miderr.LogEventParseErrorF("errata event from height %d lost on %s", meta.BlockHeight, err)
+	err := db.Inserter.Insert("errata_events", cols, e.InTx, e.Asset, e.AssetE8, e.RuneE8, meta.BlockTimestamp.UnixNano())
+	if err != nil {
+		miderr.Printf("errata event from height %d lost on %s", meta.BlockHeight, err)
 		return
 	}
 
@@ -98,10 +74,9 @@
 
 func (r *eventRecorder) OnFee(e *Fee, meta *Metadata) {
 	cols := []string{"tx", "asset", "asset_e8", "pool_deduct", "block_timestamp"}
-	err := db.Inserter.Insert("fee_events", cols,
-		e.Tx, e.Asset, e.AssetE8, e.PoolDeduct, meta.BlockTimestamp.UnixNano())
-	if err != nil {
-		miderr.LogEventParseErrorF("fee event from height %d lost on %s", meta.BlockHeight, err)
+	err := db.Inserter.Insert("fee_events", cols, e.Tx, e.Asset, e.AssetE8, e.PoolDeduct, meta.BlockTimestamp.UnixNano())
+	if err != nil {
+		miderr.Printf("fee event from height %d lost on %s", meta.BlockHeight, err)
 	}
 
 	// NOTE: Fee applies to an outbound transaction amount and
@@ -124,10 +99,9 @@
 
 func (r *eventRecorder) OnGas(e *Gas, meta *Metadata) {
 	cols := []string{"asset", "asset_e8", "rune_e8", "tx_count", "block_timestamp"}
-	err := db.Inserter.Insert("gas_events", cols,
-		e.Asset, e.AssetE8, e.RuneE8, e.TxCount, meta.BlockTimestamp.UnixNano())
-	if err != nil {
-		miderr.LogEventParseErrorF("gas event from height %d lost on %s", meta.BlockHeight, err)
+	err := db.Inserter.Insert("gas_events", cols, e.Asset, e.AssetE8, e.RuneE8, e.TxCount, meta.BlockTimestamp.UnixNano())
+	if err != nil {
+		miderr.Printf("gas event from height %d lost on %s", meta.BlockHeight, err)
 		return
 	}
 
@@ -139,9 +113,7 @@
 	cols := []string{"add_asgard_addr", "block_timestamp"}
 	err := db.Inserter.Insert("inactive_vault_events", cols, e.AddAsgardAddr, meta.BlockTimestamp.UnixNano())
 	if err != nil {
-		miderr.LogEventParseErrorF(
-			"InactiveVault event from height %d lost on %s",
-			meta.BlockHeight, err)
+		miderr.Printf("InactiveVault event from height %d lost on %s", meta.BlockHeight, err)
 	}
 }
 
@@ -156,10 +128,9 @@
 		e.Action = empty
 	}
 	cols := []string{"from_addr", "action", "block_timestamp"}
-	err := db.Inserter.Insert("message_events", cols,
-		e.FromAddr, e.Action, meta.BlockTimestamp.UnixNano())
-	if err != nil {
-		miderr.LogEventParseErrorF("message event from height %d lost on %s", meta.BlockHeight, err)
+	err := db.Inserter.Insert("message_events", cols, e.FromAddr, e.Action, meta.BlockTimestamp.UnixNano())
+	if err != nil {
+		miderr.Printf("message event from height %d lost on %s", meta.BlockHeight, err)
 	}
 }
 
@@ -167,24 +138,15 @@
 	cols := []string{"node_addr", "block_timestamp"}
 	err := db.Inserter.Insert("new_node_events", cols, e.NodeAddr, meta.BlockTimestamp.UnixNano())
 	if err != nil {
-		miderr.LogEventParseErrorF("new_node event from height %d lost on %s", meta.BlockHeight, err)
+		miderr.Printf("new_node event from height %d lost on %s", meta.BlockHeight, err)
 	}
 }
 
 func (*eventRecorder) OnOutbound(e *Outbound, meta *Metadata) {
-<<<<<<< HEAD
-	cols := []string{
-		"tx", "chain", "from_addr", "to_addr", "asset", "asset_e8", "memo", "in_tx",
-		"block_timestamp"}
-	err := db.Inserter.Insert("outbound_events", cols,
-		e.Tx, e.Chain, e.FromAddr, e.ToAddr, e.Asset, e.AssetE8, e.Memo, e.InTx,
-		meta.BlockTimestamp.UnixNano())
-=======
 	cols := []string{"tx", "chain", "from_addr", "to_addr", "asset", "asset_e8", "memo", "in_tx", "block_timestamp"}
 	err := db.Inserter.Insert("outbound_events", cols, e.Tx, e.Chain, e.FromAddr, e.ToAddr, e.Asset, e.AssetE8, e.Memo, e.InTx, meta.BlockTimestamp.UnixNano())
->>>>>>> 3fd8ee08
-	if err != nil {
-		miderr.LogEventParseErrorF("outound event from height %d lost on %s", meta.BlockHeight, err)
+	if err != nil {
+		miderr.Printf("outound event from height %d lost on %s", meta.BlockHeight, err)
 	}
 }
 
@@ -192,7 +154,7 @@
 	cols := []string{"asset", "status", "block_timestamp"}
 	err := db.Inserter.Insert("pool_events", cols, e.Asset, e.Status, meta.BlockTimestamp.UnixNano())
 	if err != nil {
-		miderr.LogEventParseErrorF("pool event from height %d lost on %s", meta.BlockHeight, err)
+		miderr.Printf("pool event from height %d lost on %s", meta.BlockHeight, err)
 	}
 	if strings.ToLower(string(e.Status)) == "suspended" {
 		pool := string(e.Asset)
@@ -202,38 +164,18 @@
 }
 
 func (*eventRecorder) OnRefund(e *Refund, meta *Metadata) {
-<<<<<<< HEAD
-	cols := []string{
-		"tx", "chain", "from_addr", "to_addr", "asset", "asset_e8", "asset_2nd", "asset_2nd_e8", "memo",
-		"code", "reason", "block_timestamp"}
-	err := db.Inserter.Insert("refund_events", cols,
-		e.Tx, e.Chain, e.FromAddr, e.ToAddr, e.Asset, e.AssetE8, e.Asset2nd, e.Asset2ndE8, e.Memo,
-		e.Code, e.Reason, meta.BlockTimestamp.UnixNano())
-
-=======
 	cols := []string{"tx", "chain", "from_addr", "to_addr", "asset", "asset_e8", "asset_2nd", "asset_2nd_e8", "memo", "code", "reason", "block_timestamp"}
 	err := db.Inserter.Insert("refund_events", cols, e.Tx, e.Chain, e.FromAddr, e.ToAddr, e.Asset, e.AssetE8, e.Asset2nd, e.Asset2ndE8, e.Memo, e.Code, e.Reason, meta.BlockTimestamp.UnixNano())
->>>>>>> 3fd8ee08
-	if err != nil {
-		miderr.LogEventParseErrorF("refund event from height %d lost on %s", meta.BlockHeight, err)
+	if err != nil {
+		miderr.Printf("refund event from height %d lost on %s", meta.BlockHeight, err)
 	}
 }
 
 func (*eventRecorder) OnReserve(e *Reserve, meta *Metadata) {
-<<<<<<< HEAD
-	cols := []string{
-		"tx", "chain", "from_addr", "to_addr", "asset", "asset_e8", "memo", "addr", "e8",
-		"block_timestamp"}
-	err := db.Inserter.Insert("reserve_events", cols,
-		e.Tx, e.Chain, e.FromAddr, e.ToAddr, e.Asset, e.AssetE8, e.Memo, e.Addr, e.E8,
-		meta.BlockTimestamp.UnixNano())
-
-=======
 	cols := []string{"tx", "chain", "from_addr", "to_addr", "asset", "asset_e8", "memo", "addr", "e8", "block_timestamp"}
 	err := db.Inserter.Insert("reserve_events", cols, e.Tx, e.Chain, e.FromAddr, e.ToAddr, e.Asset, e.AssetE8, e.Memo, e.Addr, e.E8, meta.BlockTimestamp.UnixNano())
->>>>>>> 3fd8ee08
-	if err != nil {
-		miderr.LogEventParseErrorF("reserve event from height %d lost on %s", meta.BlockHeight, err)
+	if err != nil {
+		miderr.Printf("reserve event from height %d lost on %s", meta.BlockHeight, err)
 	}
 }
 
@@ -242,7 +184,7 @@
 	cols := []string{"bond_e8", "block_timestamp"}
 	err := db.Inserter.Insert("rewards_events", cols, e.BondE8, blockTimestamp)
 	if err != nil {
-		miderr.LogEventParseErrorF("reserve event from height %d lost on %s", meta.BlockHeight, err)
+		miderr.Printf("reserve event from height %d lost on %s", meta.BlockHeight, err)
 		return
 	}
 
@@ -254,9 +196,7 @@
 	for _, p := range e.PerPool {
 		err := db.Inserter.Insert("rewards_event_entries", cols2, p.Asset, p.E8, blockTimestamp)
 		if err != nil {
-			miderr.LogEventParseErrorF(
-				"reserve event pools from height %d lost on %s",
-				meta.BlockHeight, err)
+			miderr.Printf("reserve event pools from height %d lost on %s", meta.BlockHeight, err)
 			return
 		}
 	}
@@ -268,37 +208,25 @@
 
 func (*eventRecorder) OnSetIPAddress(e *SetIPAddress, meta *Metadata) {
 	cols := []string{"node_addr", "ip_addr", "block_timestamp"}
-	err := db.Inserter.Insert("set_ip_address_events", cols,
-		e.NodeAddr, e.IPAddr, meta.BlockTimestamp.UnixNano())
-
-	if err != nil {
-		miderr.LogEventParseErrorF(
-			"set_ip_address event from height %d lost on %s",
-			meta.BlockHeight, err)
+	err := db.Inserter.Insert("set_ip_address_events", cols, e.NodeAddr, e.IPAddr, meta.BlockTimestamp.UnixNano())
+	if err != nil {
+		miderr.Printf("set_ip_address event from height %d lost on %s", meta.BlockHeight, err)
 	}
 }
 
 func (*eventRecorder) OnSetMimir(e *SetMimir, meta *Metadata) {
 	cols := []string{"key", "value", "block_timestamp"}
-	err := db.Inserter.Insert("set_mimir_events", cols,
-		e.Key, e.Value, meta.BlockTimestamp.UnixNano())
-	if err != nil {
-		miderr.LogEventParseErrorF(
-			"set_mimir event from height %d lost on %s",
-			meta.BlockHeight, err)
+	err := db.Inserter.Insert("set_mimir_events", cols, e.Key, e.Value, meta.BlockTimestamp.UnixNano())
+	if err != nil {
+		miderr.Printf("set_mimir event from height %d lost on %s", meta.BlockHeight, err)
 	}
 }
 
 func (*eventRecorder) OnSetNodeKeys(e *SetNodeKeys, meta *Metadata) {
 	cols := []string{"node_addr", "secp256k1", "ed25519", "validator_consensus", "block_timestamp"}
-	err := db.Inserter.Insert("set_node_keys_events", cols,
-		e.NodeAddr, string(e.Secp256k1), string(e.Ed25519), e.ValidatorConsensus,
-		meta.BlockTimestamp.UnixNano())
-
-	if err != nil {
-		miderr.LogEventParseErrorF(
-			"set_node_keys event from height %d lost on %s",
-			meta.BlockHeight, err)
+	err := db.Inserter.Insert("set_node_keys_events", cols, e.NodeAddr, string(e.Secp256k1), string(e.Ed25519), e.ValidatorConsensus, meta.BlockTimestamp.UnixNano())
+	if err != nil {
+		miderr.Printf("set_node_keys event from height %d lost on %s", meta.BlockHeight, err)
 	}
 }
 
@@ -306,19 +234,19 @@
 	cols := []string{"node_addr", "version", "block_timestamp"}
 	err := db.Inserter.Insert("set_version_events", cols, e.NodeAddr, e.Version, meta.BlockTimestamp.UnixNano())
 	if err != nil {
-		miderr.LogEventParseErrorF("set_version event from height %d lost on %s", meta.BlockHeight, err)
+		miderr.Printf("set_version event from height %d lost on %s", meta.BlockHeight, err)
 	}
 }
 
 func (r *eventRecorder) OnSlash(e *Slash, meta *Metadata) {
 	if len(e.Amounts) == 0 {
-		miderr.LogEventParseErrorF("slash event on pool %q ignored: zero amounts", e.Pool)
+		miderr.Printf("slash event on pool %q ignored: zero amounts", e.Pool)
 	}
 	for _, a := range e.Amounts {
 		cols := []string{"pool", "asset", "asset_e8", "block_timestamp"}
 		err := db.Inserter.Insert("slash_amounts", cols, e.Pool, a.Asset, a.E8, meta.BlockTimestamp.UnixNano())
 		if err != nil {
-			miderr.LogEventParseErrorF("slash amount from height %d lost on %s", meta.BlockHeight, err)
+			miderr.Printf("slash amount from height %d lost on %s", meta.BlockHeight, err)
 		}
 		coinType := GetCoinType(a.Asset)
 		switch coinType {
@@ -327,29 +255,19 @@
 		case AssetNative:
 			r.AddPoolAssetE8Depth(e.Pool, a.E8)
 		default:
-			miderr.LogEventParseErrorF("Unhandeled slash coin type: %s", a.Asset)
+			miderr.Printf("Unhandeled slash coin type: %s", a.Asset)
 		}
 	}
 }
 
 func (*eventRecorder) OnPendingLiquidity(e *PendingLiquidity, meta *Metadata) {
-<<<<<<< HEAD
-	cols := []string{
-		"pool", "asset_tx", "asset_chain", "asset_addr", "asset_e8",
-		"rune_tx", "rune_addr", "rune_e8",
-		"pending_type", "block_timestamp"}
-=======
 	cols := []string{"pool", "asset_tx", "asset_chain", "asset_addr", "asset_e8", "rune_tx", "rune_addr", "rune_e8", "pending_type", "block_timestamp"}
->>>>>>> 3fd8ee08
 	err := db.Inserter.Insert("pending_liquidity_events", cols, e.Pool,
 		e.AssetTx, e.AssetChain, e.AssetAddr, e.AssetE8,
 		e.RuneTx, e.RuneAddr, e.RuneE8,
 		e.PendingType, meta.BlockTimestamp.UnixNano())
-
-	if err != nil {
-		miderr.LogEventParseErrorF(
-			"pending_liquidity event from height %d lost on %s",
-			meta.BlockHeight, err)
+	if err != nil {
+		miderr.Printf("pending_liquidity event from height %d lost on %s", meta.BlockHeight, err)
 		return
 	}
 }
@@ -367,12 +285,8 @@
 		"pool", "asset_tx", "asset_chain",
 		"asset_addr", "asset_e8", "stake_units", "rune_tx", "rune_addr", "rune_e8",
 		"_asset_in_rune_e8",
-<<<<<<< HEAD
-		"block_timestamp"}
-=======
 		"block_timestamp",
 	}
->>>>>>> 3fd8ee08
 	err := db.Inserter.Insert(
 		"stake_events", cols,
 		e.Pool, e.AssetTx, e.AssetChain,
@@ -380,7 +294,7 @@
 		assetInRune,
 		meta.BlockTimestamp.UnixNano())
 	if err != nil {
-		miderr.LogEventParseErrorF("stake event from height %d lost on %s", meta.BlockHeight, err)
+		miderr.Printf("stake event from height %d lost on %s", meta.BlockHeight, err)
 		return
 	}
 
@@ -393,13 +307,13 @@
 	fromCoin := GetCoinType(e.FromAsset)
 	toCoin := GetCoinType(e.ToAsset)
 	if fromCoin == UnknownCoin {
-		miderr.LogEventParseErrorF(
+		miderr.Printf(
 			"swap event from height %d lost - unknown from Coin %s",
 			meta.BlockHeight, e.FromAsset)
 		return
 	}
 	if toCoin == UnknownCoin {
-		miderr.LogEventParseErrorF(
+		miderr.Printf(
 			"swap event from height %d lost - unknown to Coin %s",
 			meta.BlockHeight, e.ToAsset)
 		return
@@ -415,7 +329,7 @@
 	case fromCoin == AssetSynth && toCoin == Rune:
 		direction = db.SynthToRune
 	default:
-		miderr.LogEventParseErrorF(
+		miderr.Printf(
 			"swap event from height %d lost - exactly one side should be Rune. fromCoin: %s toCoin: %s",
 			meta.BlockHeight, e.FromAsset, e.ToAsset)
 		return
@@ -434,7 +348,7 @@
 		direction,
 		meta.BlockTimestamp.UnixNano())
 	if err != nil {
-		miderr.LogEventParseErrorF("swap event from height %d lost on %s", meta.BlockHeight, err)
+		miderr.Printf("swap event from height %d lost on %s", meta.BlockHeight, err)
 		return
 	}
 
@@ -467,18 +381,10 @@
 	}
 
 	cols := []string{"from_addr", "to_addr", "asset", "amount_e8", "block_timestamp"}
-<<<<<<< HEAD
-	err := db.Inserter.Insert("transfer_events", cols,
-		e.FromAddr, e.ToAddr, e.Asset, e.AmountE8, meta.BlockTimestamp.UnixNano())
-
-=======
 
 	err := db.Inserter.Insert("transfer_events", cols, e.FromAddr, e.ToAddr, e.Asset, e.AmountE8, meta.BlockTimestamp.UnixNano())
->>>>>>> 3fd8ee08
-	if err != nil {
-		miderr.LogEventParseErrorF(
-			"transfer event from height %d lost on %s",
-			meta.BlockHeight, err)
+	if err != nil {
+		miderr.Printf("transfer event from height %d lost on %s", meta.BlockHeight, err)
 		return
 	}
 }
@@ -496,12 +402,8 @@
 		"asset_e8", "emit_asset_e8", "emit_rune_e8",
 		"memo", "pool", "stake_units", "basis_points", "asymmetry", "imp_loss_protection_e8",
 		"_emit_asset_in_rune_e8",
-<<<<<<< HEAD
-		"block_timestamp"}
-=======
 		"block_timestamp",
 	}
->>>>>>> 3fd8ee08
 	err := db.Inserter.Insert(
 		"unstake_events", cols,
 		e.Tx, e.Chain, e.FromAddr, e.ToAddr, e.Asset,
@@ -509,12 +411,8 @@
 		e.Memo, e.Pool, e.StakeUnits, e.BasisPoints, e.Asymmetry, e.ImpLossProtectionE8,
 		emitAssetInRune,
 		meta.BlockTimestamp.UnixNano())
-<<<<<<< HEAD
-
-=======
->>>>>>> 3fd8ee08
-	if err != nil {
-		miderr.LogEventParseErrorF("unstake event from height %d lost on %s", meta.BlockHeight, err)
+	if err != nil {
+		miderr.Printf("unstake event from height %d lost on %s", meta.BlockHeight, err)
 	}
 	// Rune/Asset withdrawn from pool
 	r.AddPoolAssetE8Depth(e.Pool, -e.EmitAssetE8)
@@ -551,38 +449,27 @@
 		e.Former = empty
 	}
 	cols := []string{"node_addr", "former", "current", "block_timestamp"}
-	err := db.Inserter.Insert("update_node_account_status_events", cols,
-		e.NodeAddr, e.Former, e.Current, meta.BlockTimestamp.UnixNano())
-
-	if err != nil {
-		miderr.LogEventParseErrorF(
-			"UpdateNodeAccountStatus event from height %d lost on %s",
-			meta.BlockHeight, err)
+	err := db.Inserter.Insert("update_node_account_status_events", cols, e.NodeAddr, e.Former, e.Current, meta.BlockTimestamp.UnixNano())
+	if err != nil {
+		miderr.Printf("UpdateNodeAccountStatus event from height %d lost on %s", meta.BlockHeight, err)
 	}
 }
 
 func (*eventRecorder) OnValidatorRequestLeave(e *ValidatorRequestLeave, meta *Metadata) {
 	cols := []string{"tx", "from_addr", "node_addr", "block_timestamp"}
-	err := db.Inserter.Insert("validator_request_leave_events", cols,
-		e.Tx, e.FromAddr, e.NodeAddr, meta.BlockTimestamp.UnixNano())
-
-	if err != nil {
-		miderr.LogEventParseErrorF(
-			"validator_request_leave event from height %d lost on %s",
-			meta.BlockHeight, err)
+	err := db.Inserter.Insert("validator_request_leave_events", cols, e.Tx, e.FromAddr, e.NodeAddr, meta.BlockTimestamp.UnixNano())
+	if err != nil {
+		miderr.Printf("validator_request_leave event from height %d lost on %s", meta.BlockHeight, err)
 	}
 }
 
 func (r *eventRecorder) OnPoolBalanceChange(e *PoolBalanceChange, meta *Metadata) {
-	cols := []string{
-		"asset", "rune_amt", "rune_add", "asset_amt", "asset_add", "reason", "block_timestamp"}
+	cols := []string{"asset", "rune_amt", "rune_add", "asset_amt", "asset_add", "reason", "block_timestamp"}
 	err := db.Inserter.Insert("pool_balance_change_events", cols,
-		e.Asset, e.RuneAmt, e.RuneAdd, e.AssetAmt, e.AssetAdd, e.Reason, meta.BlockTimestamp.UnixNano())
-
-	if err != nil {
-		miderr.LogEventParseErrorF(
-			"pool_balance_change event from height %d lost on %s",
-			meta.BlockHeight, err)
+		e.Asset, e.RuneAmt, e.RuneAdd, e.AssetAmt, e.AssetAdd, e.Reason,
+		meta.BlockTimestamp.UnixNano())
+	if err != nil {
+		miderr.Printf("pool_balance_change event from height %d lost on %s", meta.BlockHeight, err)
 	}
 
 	assetAmount := e.AssetAmt
@@ -602,36 +489,21 @@
 }
 
 func (*eventRecorder) OnTHORNameChange(e *THORNameChange, meta *Metadata) {
-<<<<<<< HEAD
-	cols := []string{
-		"name", "chain", "address", "registration_fee_e8", "fund_amount_e8", "expire", "owner",
-		"block_timestamp"}
-=======
 	cols := []string{"name", "chain", "address", "registration_fee_e8", "fund_amount_e8", "expire", "owner", "block_timestamp"}
->>>>>>> 3fd8ee08
 	err := db.Inserter.Insert("thorname_change_events", cols,
 		e.Name, e.Chain, e.Address, e.RegistrationFeeE8, e.FundAmountE8, e.ExpireHeight, e.Owner,
 		meta.BlockTimestamp.UnixNano())
-
-	if err != nil {
-		miderr.LogEventParseErrorF(
-			"thorname event from height %d lost on %s",
-			meta.BlockHeight, err)
+	if err != nil {
+		miderr.Printf("thorname event from height %d lost on %s", meta.BlockHeight, err)
 	}
 }
 
 func (*eventRecorder) OnSwitch(e *Switch, meta *Metadata) {
-<<<<<<< HEAD
-	cols := []string{
-		"tx", "from_addr", "to_addr", "burn_asset", "burn_e8", "mint_e8", "block_timestamp"}
-=======
 	cols := []string{"tx", "from_addr", "to_addr", "burn_asset", "burn_e8", "block_timestamp"}
->>>>>>> 3fd8ee08
 	err := db.Inserter.Insert("switch_events", cols,
-		e.Tx, e.FromAddr, e.ToAddr, e.BurnAsset, e.BurnE8, e.MintE8, meta.BlockTimestamp.UnixNano())
-
-	if err != nil {
-		miderr.LogEventParseErrorF("switch event from height %d lost on %s", meta.BlockHeight, err)
+		e.Tx, e.FromAddr, e.ToAddr, e.BurnAsset, e.BurnE8, meta.BlockTimestamp.UnixNano())
+	if err != nil {
+		miderr.Printf("switch event from height %d lost on %s", meta.BlockHeight, err)
 	}
 }
 
@@ -640,9 +512,7 @@
 	err := db.Inserter.Insert("slash_points", cols,
 		e.NodeAddress, e.SlashPoints, e.Reason, meta.BlockTimestamp.UnixNano())
 	if err != nil {
-		miderr.LogEventParseErrorF(
-			"slash_points event from height %d lost on %s",
-			meta.BlockHeight, err)
+		miderr.Printf("slash_points event from height %d lost on %s", meta.BlockHeight, err)
 	}
 }
 
@@ -651,26 +521,6 @@
 	err := db.Inserter.Insert("set_node_mimir", cols,
 		e.Address, e.Key, e.Value, meta.BlockTimestamp.UnixNano())
 	if err != nil {
-		miderr.LogEventParseErrorF(
-			"set_node_mimir event from height %d lost on %s",
-			meta.BlockHeight, err)
-	}
-}
-
-func (*eventRecorder) OnSlashPoints(e *SlashPoints, meta *Metadata) {
-	cols := []string{"node_address", "slash_points", "reason", "block_timestamp"}
-	err := db.Inserter.Insert("slash_points", cols,
-		e.NodeAddress, e.SlashPoints, e.Reason, meta.BlockTimestamp.UnixNano())
-	if err != nil {
-		miderr.Printf("slash_points event from height %d lost on %s", meta.BlockHeight, err)
-	}
-}
-
-func (*eventRecorder) OnSetNodeMimir(e *SetNodeMimir, meta *Metadata) {
-	cols := []string{"address", "key", "value", "block_timestamp"}
-	err := db.Inserter.Insert("set_node_mimir", cols,
-		e.Address, e.Key, e.Value, meta.BlockTimestamp.UnixNano())
-	if err != nil {
 		miderr.Printf("set_node_mimir event from height %d lost on %s", meta.BlockHeight, err)
 	}
 }