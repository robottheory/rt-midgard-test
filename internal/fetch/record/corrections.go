--- conflicted
+++ resolved
@@ -63,15 +63,10 @@
 	WithdrawCorrectionMap map[int64]WithdrawCorrection
 )
 
-<<<<<<< HEAD
-var WithdrawCorrections = WithdrawCorrectionMap{}
-var GlobalWithdrawCorrection WithdrawCorrection = nil
-=======
 var (
 	WithdrawCorrections                         = WithdrawCorrectionMap{}
 	GlobalWithdrawCorrection WithdrawCorrection = nil
 )
->>>>>>> 3fd8ee08
 
 /////////////// Blacklist of fee events
 
