--- conflicted
+++ resolved
@@ -206,7 +206,6 @@
 
 func toResource(height int64) resource {
 	return resource(fmt.Sprintf("/%012d", height))
-<<<<<<< HEAD
 }
 
 func (b *BlockStore) findResourcePathForHeight(h int64) string {
@@ -229,30 +228,6 @@
 	return resources[lo].path(b)
 }
 
-=======
-}
-
-func (b *BlockStore) findResourcePathForHeight(h int64) string {
-	resources, err := b.getFinishedResources()
-	if err != nil || len(resources) == 0 {
-		return ""
-	}
-	lo, hi := 0, len(resources)-1
-	if resources[hi].maxHeight() < h {
-		return ""
-	}
-	for lo < hi {
-		mid := lo + (hi-lo)/2
-		if resources[mid].maxHeight() < h {
-			lo = mid + 1
-		} else {
-			hi = mid
-		}
-	}
-	return resources[lo].path(b)
-}
-
->>>>>>> a6949167
 type Iterator struct {
 	blockStore *BlockStore
 	file       *os.File
@@ -262,12 +237,6 @@
 }
 
 func (it *Iterator) Next() (*chain.Block, error) {
-<<<<<<< HEAD
-	if it.blockStore == nil {
-		return nil, nil
-	}
-=======
->>>>>>> a6949167
 	if it.isNextResourceReached() {
 		if err := it.cleanupCurrentResource(); err != nil {
 			return nil, err
