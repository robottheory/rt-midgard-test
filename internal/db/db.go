--- conflicted
+++ resolved
@@ -11,11 +11,6 @@
 	"github.com/pascaldekloe/metrics"
 	"github.com/rs/zerolog/log"
 	"gitlab.com/thorchain/midgard/config"
-<<<<<<< HEAD
-	"gitlab.com/thorchain/midgard/internal/util"
-	"gitlab.com/thorchain/midgard/internal/util/midlog"
-=======
->>>>>>> 3fd8ee08
 )
 
 // The Query part of the SQL client.
@@ -57,11 +52,7 @@
 
 type md5Hash [md5.Size]byte
 
-<<<<<<< HEAD
-func SetupWithoutUpdate() {
-=======
 func Setup() {
->>>>>>> 3fd8ee08
 	timeScale := config.Global.TimeScale
 
 	dbObj, err := sql.Open("pgx",
@@ -73,61 +64,29 @@
 	}
 
 	dbObj.SetMaxOpenConns(timeScale.MaxOpenConns)
-<<<<<<< HEAD
-=======
 
 	dbConn, err := dbObj.Conn(context.Background())
 	if err != nil {
 		log.Fatal().Err(err).Msg("Opening a connection to PostgreSQL failed")
 	}
->>>>>>> 3fd8ee08
 
 	Query = dbObj.QueryContext
 
 	TheDB = dbObj
 
-<<<<<<< HEAD
-}
-
-func Setup() {
-	SetupWithoutUpdate()
-
-	UpdateDDLsIfNeeded(TheDB, config.Global.TimeScale)
-
-	dbConn, err := TheDB.Conn(context.Background())
-	if err != nil {
-		midlog.FatalE(err, "Opening a connection to PostgreSQL failed")
-	}
-=======
 	UpdateDDLsIfNeeded(dbObj, timeScale)
->>>>>>> 3fd8ee08
 
 	TheImmediateInserter = &ImmediateInserter{db: dbConn}
 	TheBatchInserter = &BatchInserter{db: dbConn}
 	Inserter = TheBatchInserter
 	if CheckBatchInserterMarked() {
-		midlog.Error("BatchInserter marked as failed, sync will be slow!")
+		log.Error().Msg("BatchInserter maked as failed, sync will be slow!")
 		inserterFailVar.Add(1)
 		Inserter = TheImmediateInserter
-	} else {
-		midlog.Info("DB inserts are going to be batched normally")
 	}
 }
 
 func UpdateDDLsIfNeeded(dbObj *sql.DB, cfg config.TimeScale) {
-<<<<<<< HEAD
-	UpdateDDLIfNeeded(dbObj, "data", CoreDDL(), ddlHashKey,
-		cfg.NoAutoUpdateDDL || cfg.NoAutoUpdateAggregatesDDL)
-
-	// If 'data' DDL is updated the 'aggregates' DDL is automatically updated too, as
-	// the `constants` table is recreated with the 'data' DDL.
-	UpdateDDLIfNeeded(dbObj, "aggregates", AggregatesDDL(), aggregatesDdlHashKey,
-		cfg.NoAutoUpdateAggregatesDDL)
-}
-
-func UpdateDDLIfNeeded(dbObj *sql.DB, tag string, ddl []string, hashKey string, noauto bool) {
-	fileDdlHash := md5.Sum([]byte(strings.Join(ddl, "")))
-=======
 	UpdateDDLIfNeeded(dbObj, "data", Ddl(), ddlHashKey,
 		cfg.NoAutoUpdateDDL || cfg.NoAutoUpdateAggregatesDDL)
 	// If 'data' DDL is updated the 'aggregates' DDL is automatically updated too, as
@@ -138,29 +97,19 @@
 
 func UpdateDDLIfNeeded(dbObj *sql.DB, tag string, ddl string, hashKey string, noauto bool) {
 	fileDdlHash := md5.Sum([]byte(ddl))
->>>>>>> 3fd8ee08
 	currentDdlHash := liveDDLHash(dbObj, hashKey)
 	if fileDdlHash != currentDdlHash {
-		log.Info().Msgf(
-			"DDL hash mismatch for %s\n\tstored value in db is %x\n\thash of the code is %x",
+		log.Info().Msgf("DDL hash mismatch for %s\n\tstored value is %x\n\thash of the code is %x",
 			tag, currentDdlHash, fileDdlHash)
-<<<<<<< HEAD
-
-		if noauto && (currentDdlHash != md5Hash{}) {
-			log.Fatal().Msg("DDL update prohibited in config. You can manually force it with cmd/nukedb")
-=======
 		if noauto {
 			log.Fatal().Msg("DDL update prohibited in config")
->>>>>>> 3fd8ee08
 		}
 		log.Info().Msgf("Applying new %s ddl...", tag)
-		for _, part := range ddl {
-			_, err := dbObj.Exec(part)
-			if err != nil {
-				log.Fatal().Err(err).Msgf("Applying new %s ddl failed, exiting", tag)
-			}
+		_, err := dbObj.Exec(ddl)
+		if err != nil {
+			log.Fatal().Err(err).Msgf("Applying new %s ddl failed, exiting", tag)
 		}
-		_, err := dbObj.Exec(`INSERT INTO constants (key, value) VALUES ($1, $2)
+		_, err = dbObj.Exec(`INSERT INTO constants (key, value) VALUES ($1, $2)
 							 ON CONFLICT (key) DO UPDATE SET value = $2`,
 			hashKey, fileDdlHash[:])
 		if err != nil {
@@ -238,20 +187,4 @@
 		log.Fatal().Err(err).Msgf("Querying 'constants' table for '%s' failed", inserterFailKey)
 	}
 	return inserterFailVersion <= string(value)
-}
-
-func DebugPrintQuery(msg string, query string, args ...interface{}) {
-	for i, v := range args {
-		s := ""
-		switch v := v.(type) {
-		case Nano:
-			s = util.IntStr(v.ToI())
-		default:
-			midlog.FatalF("Unkown type for query %T", v)
-		}
-		query = strings.ReplaceAll(query,
-			fmt.Sprintf("$%d", i+1),
-			s)
-	}
-	midlog.Warn(msg + "\n" + query)
 }