--- conflicted
+++ resolved
@@ -18,12 +18,6 @@
 //go:embed aggregates.sql
 var aggDDLPrefix string
 
-<<<<<<< HEAD
-//go:embed balances.sql
-var aggBalances string
-
-=======
->>>>>>> 3fd8ee08
 const (
 	aggregatesRefreshInterval = 1 * time.Minute
 	aggregatesMaxStepNano     = Nano(20 * 24 * 60 * 60 * 1e9)
@@ -45,10 +39,6 @@
 		default:
 		}
 	}
-<<<<<<< HEAD
-
-=======
->>>>>>> 3fd8ee08
 }
 
 type aggregateColumnType int
@@ -442,15 +432,9 @@
 	return ret
 }
 
-<<<<<<< HEAD
-func AggregatesDDL() []string {
-	parts := []string{TableCleanup("midgard_agg"), aggDDLPrefix, aggBalances}
-	var b strings.Builder
-=======
 func AggregatesDdl() string {
 	var b strings.Builder
 	fmt.Fprint(&b, aggDDLPrefix)
->>>>>>> 3fd8ee08
 
 	// Sort to iterate in deterministic order.
 	// We need this to avoid unnecessarily recreating the 'aggregate' schema.
@@ -493,8 +477,7 @@
 		`)
 	}
 
-	parts = append(parts, b.String())
-	return parts
+	return b.String()
 }
 
 func DropAggregates() (err error) {
@@ -505,10 +488,11 @@
 	return
 }
 
-<<<<<<< HEAD
-var aggregatesRefreshBulkTimer = timer.NewTimer("aggregates_refresh_bulk")
-var aggregatesRefreshSingleTimer = timer.NewTimer("aggregates_refresh_single")
-var nextAggregateRefreshLog time.Time
+var (
+	aggregatesRefreshBulkTimer   = timer.NewTimer("aggregates_refresh_bulk")
+	aggregatesRefreshSingleTimer = timer.NewTimer("aggregates_refresh_single")
+	nextAggregateRefreshLog      time.Time
+)
 
 // This function assumes that LastBlockTimestamp() will always strictly increase between two
 // consecutive calls to it.
@@ -547,60 +531,8 @@
 			refreshEnd = lastAggregated.Timestamp + aggregatesMaxStepNano
 			// Days remaining rounded to 2 decimals:
 			catch_up_days = float64((LastCommittedBlock.Get().Timestamp-refreshEnd)/86400e7) / 100
-
-			lastAggregated.Timestamp = refreshEnd
-			lastAggregated.Height = 0
-		} else {
-			lastAggregated = lastCommitted
-		}
-
-=======
-var (
-	aggregatesRefreshBulkTimer   = timer.NewTimer("aggregates_refresh_bulk")
-	aggregatesRefreshSingleTimer = timer.NewTimer("aggregates_refresh_single")
-	nextAggregateRefreshLog      time.Time
-)
-
-// This function assumes that LastBlockTimestamp() will always strictly increase between two
-// consecutive calls to it.
-// If this condition cannot be satisfied, as is the case with testing, then the watermarked views
-// should be reset (see testdb.clearAggregates) _and_ fullTimescaleRefresh should be set to true.
-//
-// Explanation: It is not easy to reset TimescaleDB continuous aggregates, at least without poking
-// in TimescaleDB internals. We could use full refresh always, but that would be inefficient in
-// production (resulting in additional triggers on almost every insert to aggregated tables),
-// therefore this combined approach.
-//
-// Note: we could instead comletely reset the midgard_agg schema before every test. This would make
-// testing slower though.
-func refreshAggregates(ctx context.Context, bulk bool, fullTimescaleRefreshForTests bool) {
-	if bulk {
-		defer aggregatesRefreshBulkTimer.One()()
-	} else {
-		defer aggregatesRefreshSingleTimer.One()()
-	}
-
-	lastCommitted := LastCommittedBlock.Get()
-	lastAggregated := LastAggregatedBlock.Get()
-
-	if lastAggregated.Timestamp < FirstBlock.Get().Timestamp {
-		lastAggregated.Timestamp = FirstBlock.Get().Timestamp
-		LastAggregatedBlock.Set(lastAggregated.Height, lastAggregated.Timestamp)
-	}
-
-	refreshEnd := lastCommitted.Timestamp + 1
-	caughtUp := true
-
-	if !fullTimescaleRefreshForTests {
-		catch_up_days := 0.0
-		if refreshEnd > lastAggregated.Timestamp+aggregatesMaxStepNano {
-			caughtUp = false
-			refreshEnd = lastAggregated.Timestamp + aggregatesMaxStepNano
-			// Days remaining rounded to 2 decimals:
-			catch_up_days = float64((LastCommittedBlock.Get().Timestamp-refreshEnd)/86400e7) / 100
-		}
-
->>>>>>> 3fd8ee08
+		}
+
 		now := time.Now()
 		// Log a message periodically when not testing
 		if now.After(nextAggregateRefreshLog) {
@@ -647,31 +579,13 @@
 		q := fmt.Sprintf("CALL midgard_agg.refresh_watermarked_view('%s', '%d')",
 			name, refreshEnd)
 		_, err := TheDB.ExecContext(ctx, q)
-<<<<<<< HEAD
-=======
 		fmt.Println(q)
->>>>>>> 3fd8ee08
 		if err != nil {
 			log.Error().Err(err).Msgf("Refreshing %s", name)
 		}
 	}
 
 	{
-<<<<<<< HEAD
-		// Refresh balances
-		if ctx.Err() != nil {
-			return
-		}
-		q := fmt.Sprintf("CALL midgard_agg.update_balances('%d')", refreshEnd)
-		_, err := TheDB.ExecContext(ctx, q)
-		if err != nil {
-			log.Error().Err(err).Msg("Refreshing balances")
-		}
-	}
-
-	{
-=======
->>>>>>> 3fd8ee08
 		// Refresh actions
 		if ctx.Err() != nil {
 			return
@@ -679,13 +593,6 @@
 		q := fmt.Sprintf("CALL midgard_agg.update_actions('%d')", refreshEnd)
 		_, err := TheDB.ExecContext(ctx, q)
 		if err != nil {
-<<<<<<< HEAD
-			log.Error().Err(err).Msg("Refreshing actions")
-		}
-	}
-
-	LastAggregatedBlock.Set(lastAggregated.Height, lastAggregated.Timestamp)
-=======
 			log.Error().Err(err).Msgf("Refreshing actions")
 		}
 	}
@@ -694,7 +601,6 @@
 	} else {
 		LastAggregatedBlock.Set(lastCommitted.Height, lastCommitted.Timestamp)
 	}
->>>>>>> 3fd8ee08
 
 	if !bulk && caughtUp {
 		WebsocketsPing()
@@ -703,15 +609,17 @@
 
 func RefreshAggregatesForTests() {
 	refreshAggregates(context.Background(), true, true)
-<<<<<<< HEAD
-}
-
-var refreshRequests chan struct{}
-var skippedRequests int
+}
+
+var (
+	refreshRequests chan struct{}
+	skippedRequests int
+)
 
 func RequestAggregatesRefresh() {
 	if refreshRequests == nil {
 		log.Fatal().Msg("Requested aggregates refresh before AggregatesRefresh job is initialized")
+		return
 	}
 	select {
 	case refreshRequests <- struct{}{}:
@@ -724,31 +632,6 @@
 	}
 }
 
-=======
-}
-
-var (
-	refreshRequests chan struct{}
-	skippedRequests int
-)
-
-func RequestAggregatesRefresh() {
-	if refreshRequests == nil {
-		log.Fatal().Msg("Requested aggregates refresh before AggregatesRefresh job is initialized")
-		return
-	}
-	select {
-	case refreshRequests <- struct{}{}:
-		if skippedRequests > 0 {
-			log.Warn().Int("count", skippedRequests).Msg("Aggregates refresh slower than blocktime")
-		}
-		skippedRequests = 0
-	default:
-		skippedRequests++
-	}
-}
-
->>>>>>> 3fd8ee08
 func InitAggregatesRefresh(ctx context.Context) jobs.NamedFunction {
 	log.Info().Msg("Starting aggregates refresh job")
 	refreshRequests = make(chan struct{}, 1)
