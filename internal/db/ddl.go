package db

<<<<<<< HEAD
import _ "embed"
=======
func Ddl() string {
	return `
-- version 25

CREATE EXTENSION IF NOT EXISTS timescaledb CASCADE;
>>>>>>> 3fd8ee08

//go:embed ddl.sql
var dataDDL string

func CoreDDL() []string {
	return []string{TableCleanup("midgard"), TableCleanup("midgard_agg"), dataDDL}
}

// We have so many tables that dropping them all in one transaction makes us run out of locks
// (max_locks_per_transaction is too low). So, we drop the tables one-by-one in separate
// transactions.
func TableCleanup(schema string) string {
	return `
DO $$ DECLARE
	r RECORD;
BEGIN
	FOR r IN (SELECT tablename FROM pg_tables WHERE schemaname = '` + schema + `') LOOP
		EXECUTE 'DROP TABLE IF EXISTS ' || quote_ident(r.tablename) || ' CASCADE';
		COMMIT;
	END LOOP;
END $$;
<<<<<<< HEAD
=======


CREATE TABLE constants (
  key TEXT NOT NULL,
  value BYTEA NOT NULL,
  PRIMARY KEY (key)
);

CREATE TABLE block_log (
	height          BIGINT NOT NULL,
    timestamp       BIGINT NOT NULL,
    hash            BYTEA NOT NULL,
    agg_state       BYTEA,
    PRIMARY KEY (height),
    UNIQUE (timestamp)
);



-- For hypertables with an integer 'time' dimension (as opposed to TIMESTAMPTZ),
-- TimescaleDB requires an 'integer_now' function to be set to use continuous aggregates.
-- We use the following function, 'current_nano', as the 'integer_now' function
-- for all of our hypertables.
--
-- This function is only comes into play if one uses TimescaleDB's automatic refresh policies
-- for continuous aggregates. As we trigger refreshes directly from Midgard, what this
-- function does is basically irrelevant, so we choose to return the most directly
-- corresponding notion of 'now'.
--
-- An alternative approach would be to get the latest block timestamp from 'block_log' or some
-- other table and use TimescaleDB's automatic refresh policies. (The downside is that it gets
-- harder to control, if for example we want to suspend refreshing, etc.)
CREATE OR REPLACE FUNCTION current_nano() RETURNS BIGINT
LANGUAGE SQL STABLE AS $$
    SELECT CAST(1000000000 * EXTRACT(EPOCH FROM CURRENT_TIMESTAMP) AS BIGINT)
$$;

CREATE PROCEDURE setup_hypertable(t regclass)
LANGUAGE SQL
AS $$
    SELECT create_hypertable(t, 'block_timestamp', chunk_time_interval => 86400000000000);
    SELECT set_integer_now_func(t, 'current_nano');
$$;


-- The standard PostgreSQL 'date_trunc(field, timestamp)' function,
--  but takes and returns 'nanos from epoch'
CREATE OR REPLACE FUNCTION nano_trunc(field TEXT, ts BIGINT) RETURNS BIGINT
LANGUAGE SQL IMMUTABLE AS $$
    SELECT CAST(1000000000 * EXTRACT(EPOCH FROM date_trunc(field, to_timestamp(ts / 1000000000))) AS BIGINT)
$$;


-- Sparse table for depths.
-- Only those height/pool pairs are filled where there is a change.
-- For missing values, use the latest existing height for a pool.
-- Asset and Rune are filled together, it's not needed to look back for them separately.
CREATE TABLE block_pool_depths (
	pool                TEXT NOT NULL,
	asset_e8            BIGINT NOT NULL,
	rune_e8             BIGINT NOT NULL,
	synth_e8            BIGINT NOT NULL,
	price				REAL NOT NULL,
	priceusd			REAL NOT NULL,
	units 				BIGINT NOT NULL,
	block_timestamp     BIGINT NOT NULL
);

CALL setup_hypertable('block_pool_depths');
CREATE INDEX ON block_pool_depths (pool, block_timestamp DESC);


CREATE TABLE active_vault_events (
	add_asgard_addr     TEXT NOT NULL,
    block_timestamp     BIGINT NOT NULL
);

CALL setup_hypertable('active_vault_events');


CREATE TABLE add_events (
	tx              TEXT NOT NULL,
    chain           TEXT NOT NULL,
    from_addr       TEXT NOT NULL,
    to_addr         TEXT NOT NULL,
    asset           TEXT,
    asset_e8        BIGINT NOT NULL,
    memo            TEXT NOT NULL,
    rune_e8         BIGINT NOT NULL,
    pool            TEXT NOT NULL,
    block_timestamp BIGINT NOT NULL
);

CALL setup_hypertable('add_events');


CREATE TABLE asgard_fund_yggdrasil_events (
	  tx              TEXT NOT NULL,
    asset           TEXT NOT NULL,
    asset_e8        BIGINT NOT NULL,
    vault_key       TEXT NOT NULL,
    block_timestamp BIGINT NOT NULL
);

CALL setup_hypertable('asgard_fund_yggdrasil_events');


CREATE TABLE bond_events (
	 tx              TEXT NOT NULL,
    chain           TEXT,
    from_addr       TEXT,
    to_addr         TEXT,
    asset           TEXT,
    asset_e8        BIGINT NOT NULL,
    memo            TEXT,
    bond_type       TEXT NOT NULL,
    e8              BIGINT NOT NULL,
    block_timestamp BIGINT NOT NULL
);

CALL setup_hypertable('bond_events');


CREATE TABLE errata_events (
	in_tx           TEXT NOT NULL,
    asset           TEXT NOT NULL,
    asset_e8        BIGINT NOT NULL,
    rune_e8         BIGINT NOT NULL,
    block_timestamp BIGINT NOT NULL
);

CALL setup_hypertable('errata_events');


CREATE TABLE fee_events (
	tx              TEXT NOT NULL,
    asset           TEXT NOT NULL,
    asset_e8        BIGINT NOT NULL,
    pool_deduct     BIGINT NOT NULL,
    block_timestamp BIGINT NOT NULL
);

CALL setup_hypertable('fee_events');
CREATE INDEX fee_events_tx_idx ON fee_events (tx);


CREATE TABLE gas_events (
	asset           TEXT NOT NULL,
    asset_e8        BIGINT NOT NULL,
    rune_e8         BIGINT NOT NULL,
    tx_count        BIGINT NOT NULL,
    block_timestamp BIGINT NOT NULL
);

CALL setup_hypertable('gas_events');


CREATE TABLE inactive_vault_events (
	add_asgard_addr     TEXT NOT NULL,
    block_timestamp     BIGINT NOT NULL
);

CALL setup_hypertable('inactive_vault_events');


CREATE TABLE set_mimir_events (
	key                 TEXT NOT NULL,
    value               TEXT NOT NULL,
    block_timestamp     BIGINT NOT NULL
);

CALL setup_hypertable('set_mimir_events');


CREATE TABLE message_events (
	from_addr           TEXT NOT NULL,
    action              TEXT NOT NULL,
    block_timestamp     BIGINT NOT NULL
);

CALL setup_hypertable('message_events');


CREATE TABLE new_node_events (
	node_addr           TEXT NOT NULL,
    block_timestamp     BIGINT NOT NULL
);

CALL setup_hypertable('new_node_events');


CREATE TABLE outbound_events (
	tx              TEXT,
    chain           TEXT NOT NULL,
    from_addr       TEXT NOT NULL,
    to_addr         TEXT NOT NULL,
    asset           TEXT NOT NULL,
    asset_e8        BIGINT NOT NULL,
    memo            TEXT NOT NULL,
    in_tx           TEXT NOT NULL,
    block_timestamp BIGINT NOT NULL
);

CALL setup_hypertable('outbound_events');
CREATE INDEX outbound_events_in_tx_idx ON outbound_events (in_tx);

CREATE TABLE pool_events (
	asset           TEXT NOT NULL,
    status          TEXT NOT NULL,
    block_timestamp BIGINT NOT NULL
);

CALL setup_hypertable('pool_events');


CREATE TABLE refund_events (
	tx              TEXT NOT NULL,
    chain           TEXT NOT NULL,
    from_addr       TEXT NOT NULL,
    to_addr         TEXT NOT NULL,
    asset           TEXT NOT NULL,
    asset_e8        BIGINT NOT NULL,
    asset_2nd       TEXT,
    asset_2nd_e8    BIGINT NOT NULL,
    memo            TEXT,
    code            BIGINT NOT NULL,
    reason          TEXT NOT NULL,
    block_timestamp BIGINT NOT NULL
);

CALL setup_hypertable('refund_events');


CREATE TABLE reserve_events (
	tx              TEXT NOT NULL,
    chain           TEXT NOT NULL,
    from_addr       TEXT NOT NULL,
    to_addr         TEXT NOT NULL,
    asset           TEXT NOT NULL,
    asset_e8        BIGINT NOT NULL,
    memo            TEXT NOT NULL,
    addr            TEXT NOT NULL,
    e8              BIGINT NOT NULL,
    block_timestamp BIGINT NOT NULL
);

CALL setup_hypertable('reserve_events');


CREATE TABLE rewards_events (
	bond_e8         BIGINT NOT NULL,
    block_timestamp BIGINT NOT NULL
);

CALL setup_hypertable('rewards_events');


CREATE TABLE rewards_event_entries (
	pool                TEXT NOT NULL,
    rune_e8             BIGINT NOT NULL,
    block_timestamp     BIGINT NOT NULL
);

CALL setup_hypertable('rewards_event_entries');


CREATE TABLE set_ip_address_events (
	node_addr           TEXT NOT NULL,
    ip_addr             TEXT NOT NULL,
    block_timestamp     BIGINT NOT NULL
);

CALL setup_hypertable('set_ip_address_events');


CREATE TABLE set_node_keys_events (
	node_addr           TEXT NOT NULL,
    secp256k1           TEXT NOT NULL,
    ed25519             TEXT NOT NULL,
    validator_consensus TEXT NOT NULL,
    block_timestamp     BIGINT NOT NULL
);

CALL setup_hypertable('set_node_keys_events');


CREATE TABLE set_version_events (
	node_addr           TEXT NOT NULL,
    version             TEXT NOT NULL,
    block_timestamp     BIGINT NOT NULL
);

CALL setup_hypertable('set_version_events');


CREATE TABLE slash_amounts (
	pool                TEXT NOT NULL,
    asset               TEXT NOT NULL,
    asset_e8            BIGINT NOT NULL,
    block_timestamp     BIGINT NOT NULL
);

CALL setup_hypertable('slash_amounts');


CREATE TABLE stake_events (
	pool               TEXT NOT NULL,
    asset_tx           TEXT,
    asset_chain        TEXT,
    asset_addr         TEXT,
    asset_e8           BIGINT NOT NULL,
    stake_units        BIGINT NOT NULL,
    rune_tx            TEXT,
    rune_addr          TEXT,
    rune_e8            BIGINT NOT NULL,
    _asset_in_rune_e8  BIGINT NOT NULL,
    block_timestamp    BIGINT NOT NULL
);

CALL setup_hypertable('stake_events');


CREATE TABLE pending_liquidity_events (
	pool            TEXT NOT NULL,
    asset_tx        TEXT,
    asset_chain     TEXT,
    asset_addr      TEXT,
    asset_e8        BIGINT NOT NULL,
    rune_tx         TEXT,
    rune_addr       TEXT,
    rune_e8         BIGINT NOT NULL,
    pending_type    TEXT NOT NULL,
    block_timestamp BIGINT NOT NULL
);

CALL setup_hypertable('pending_liquidity_events');

CREATE TABLE swap_events (
	tx                  TEXT NOT NULL,
    chain               TEXT NOT NULL,
    from_addr           TEXT NOT NULL,
    to_addr             TEXT NOT NULL,
    from_asset          TEXT NOT NULL,
    from_e8             BIGINT NOT NULL,
    to_asset            TEXT NOT NULL,
    to_e8               BIGINT NOT NULL,
    memo                TEXT NOT NULL,
    pool                TEXT NOT NULL,
    to_e8_min           BIGINT NOT NULL,
    swap_slip_bp        BIGINT NOT NULL,
    liq_fee_e8          BIGINT NOT NULL,
    liq_fee_in_rune_e8  BIGINT NOT NULL,
    _direction          SMALLINT NOT NULL,  -- 0=RuneToAsset 1=AssetToRune 2=RuneToSynth 3=SynthToRune
    block_timestamp     BIGINT NOT NULL
);

CALL setup_hypertable('swap_events');


CREATE TABLE switch_events (
	tx                  TEXT,
    from_addr           TEXT NOT NULL,
    to_addr             TEXT NOT NULL,
    burn_asset          TEXT NOT NULL,
    burn_e8             BIGINT NOT NULL,
    block_timestamp     BIGINT NOT NULL
);

CALL setup_hypertable('switch_events');


CREATE TABLE transfer_events (
	from_addr       TEXT NOT NULL,
    to_addr         TEXT NOT NULL,
    asset           TEXT NOT NULL,
    amount_e8       BIGINT NOT NULL,
    block_timestamp BIGINT NOT NULL
);

CALL setup_hypertable('transfer_events');


CREATE TABLE unstake_events (
	tx                      TEXT NOT NULL,
    chain                   TEXT NOT NULL,
    from_addr               TEXT NOT NULL,
    to_addr                 TEXT NOT NULL,
    asset                   TEXT NOT NULL,
    asset_e8                BIGINT NOT NULL,
    emit_asset_e8           BIGINT NOT NULL,
    emit_rune_e8            BIGINT NOT NULL,
    memo                    TEXT NOT NULL,
    pool                    TEXT NOT NULL,
    stake_units             BIGINT NOT NULL,
    basis_points            BIGINT NOT NULL,
    asymmetry               DOUBLE PRECISION NOT NULL,
    imp_loss_protection_e8  BIGINT NOT NULL,
    _emit_asset_in_rune_e8  BIGINT NOT NULL,
    block_timestamp         BIGINT  NOT NULL
);

CALL setup_hypertable('unstake_events');


CREATE TABLE update_node_account_status_events (
	node_addr       TEXT NOT NULL,
    former          TEXT NOT NULL,
    current         TEXT NOT NULL,
    block_timestamp BIGINT NOT NULL
);

CALL setup_hypertable('update_node_account_status_events');


CREATE TABLE validator_request_leave_events (
	tx              TEXT NOT NULL,
    from_addr       TEXT NOT NULL,
    node_addr       TEXT NOT NULL,
    block_timestamp BIGINT NOT NULL
);

CALL setup_hypertable('validator_request_leave_events');

CREATE TABLE pool_balance_change_events (
	asset           TEXT NOT NULL,
    rune_amt        BIGINT NOT NULL,
    rune_add        BOOLEAN NOT NULL,
    asset_amt       BIGINT NOT NULL,
    asset_add       BOOLEAN NOT NULL,
    reason          TEXT NOT NULL,
    block_timestamp BIGINT NOT NULL
);

CALL setup_hypertable('pool_balance_change_events');

CREATE TABLE thorname_change_events (
	name                TEXT NOT NULL,
    chain               TEXT NOT NULL,
    address             TEXT NOT NULL,
    registration_fee_e8 BIGINT NOT NULL,
    fund_amount_e8      BIGINT NOT NULL,
    expire              BIGINT NOT NULL,
    owner               TEXT,
    block_timestamp     BIGINT NOT NULL
);

CALL setup_hypertable('thorname_change_events');
CREATE INDEX ON thorname_change_events (name DESC);
CREATE INDEX ON thorname_change_events (address DESC);

CREATE TABLE slash_points (
	node_address        TEXT NOT NULL,
    slash_points        BIGINT NOT NULL,
    reason              TEXT NOT NULL,
    block_timestamp     BIGINT NOT NULL
);

CALL setup_hypertable('slash_points');
CREATE INDEX ON slash_points (node_address DESC);

CREATE TABLE set_node_mimir (
	address             TEXT NOT NULL,
    key                 BIGINT NOT NULL,
    value               TEXT NOT NULL,
    block_timestamp     BIGINT NOT NULL
);

CALL setup_hypertable('set_node_mimir');

>>>>>>> 3fd8ee08
`
}<|MERGE_RESOLUTION|>--- conflicted
+++ resolved
@@ -1,37 +1,39 @@
 package db
 
-<<<<<<< HEAD
-import _ "embed"
-=======
 func Ddl() string {
 	return `
 -- version 25
 
 CREATE EXTENSION IF NOT EXISTS timescaledb CASCADE;
->>>>>>> 3fd8ee08
-
-//go:embed ddl.sql
-var dataDDL string
-
-func CoreDDL() []string {
-	return []string{TableCleanup("midgard"), TableCleanup("midgard_agg"), dataDDL}
-}
-
-// We have so many tables that dropping them all in one transaction makes us run out of locks
-// (max_locks_per_transaction is too low). So, we drop the tables one-by-one in separate
-// transactions.
-func TableCleanup(schema string) string {
-	return `
+
+----------
+-- Clean up
+
+DROP SCHEMA IF EXISTS midgard_agg CASCADE;
+DROP SCHEMA IF EXISTS midgard CASCADE;
+
+-- TODO(huginn): remove after a few versions
+-- Transitional, remove tables owned by us in the "public" schema. We used to work in it instead
+-- of our own.
 DO $$ DECLARE
-	r RECORD;
+    r RECORD;
 BEGIN
-	FOR r IN (SELECT tablename FROM pg_tables WHERE schemaname = '` + schema + `') LOOP
-		EXECUTE 'DROP TABLE IF EXISTS ' || quote_ident(r.tablename) || ' CASCADE';
-		COMMIT;
-	END LOOP;
+    FOR r IN (SELECT tablename FROM pg_tables WHERE schemaname = 'public' AND tableowner='midgard') LOOP
+        EXECUTE 'DROP TABLE IF EXISTS ' || quote_ident(r.tablename) || ' CASCADE';
+    END LOOP;
 END $$;
-<<<<<<< HEAD
-=======
+
+----------
+-- Fresh start
+
+CREATE SCHEMA midgard;
+
+-- Check that the newly created schema is the one we are going to work with.
+-- If someone uses a non-standard set up, like using a different postgres user name, it's better
+-- to abort at this point and let them know that it's not going to work.
+DO $$ BEGIN
+	ASSERT (SELECT current_schema()) = 'midgard', 'current_schema() is not midgard';
+END $$;
 
 
 CREATE TABLE constants (
@@ -501,6 +503,5 @@
 
 CALL setup_hypertable('set_node_mimir');
 
->>>>>>> 3fd8ee08
 `
 }