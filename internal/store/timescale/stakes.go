package timescale

import (
	"database/sql"

	"github.com/pkg/errors"

	"gitlab.com/thorchain/midgard/internal/common"
	"gitlab.com/thorchain/midgard/internal/models"
	"gitlab.com/thorchain/midgard/internal/store"
)

func (s *Client) CreateStakeRecord(record *models.EventStake) error {
	err := s.CreateEventRecord(&record.Event)
	if err != nil {
		return errors.Wrap(err, "createStakeRecord failed")
	}

	// get rune/asset amounts from Event.InTx.Coins
	var runeAmt int64
	var assetAmt int64
	for _, coin := range record.Event.InTx.Coins {
		if common.IsRuneAsset(coin.Asset) {
			runeAmt = coin.Amount
		} else {
			assetAmt = coin.Amount
		}
	}

	change := &models.PoolChange{
		Time:        record.Time,
		EventID:     record.ID,
		EventType:   record.Type,
		Pool:        record.Pool,
		AssetAmount: assetAmt,
		RuneAmount:  runeAmt,
		Units:       record.StakeUnits,
	}
	err = s.UpdatePoolsHistory(change)
	return errors.Wrap(err, "could not update pool history")
}

// GetStakerAddresses returns an array of all the staker addresses seen by the api
func (s *Client) GetStakerAddresses() ([]common.Address, error) {
	query := `
		SELECT DISTINCT from_address
		FROM txs
		JOIN pools_history ON txs.event_id = pools_history.event_id
		WHERE pools_history.units > 0`

	rows, err := s.db.Queryx(query)
	if err != nil {
		return nil, errors.Wrap(err, "getStakerAddresses failed")
	}

	var addresses []common.Address
	for rows.Next() {
		var addrStr string
		err = rows.Scan(&addrStr)
		if err != nil {
			return nil, errors.Wrap(err, "getStakerAddresses failed")
		}
		addr, err := common.NewAddress(addrStr)
		if err != nil {
			return nil, errors.Wrap(err, "getStakerAddresses failed")
		}
		addresses = append(addresses, addr)
	}
	return addresses, nil
}

func (s *Client) GetStakerAddressDetails(address common.Address) (models.StakerAddressDetails, error) {
	pools, err := s.getPools(address)
	if err != nil {
		return models.StakerAddressDetails{}, errors.Wrap(err, "getStakerAddressDetails failed")
	}

	return models.StakerAddressDetails{
		PoolsDetails: pools,
	}, nil
}

// GetStakersAddressAndAssetDetails:
func (s *Client) GetStakersAddressAndAssetDetails(address common.Address, asset common.Asset) (models.StakerAddressAndAssetDetails, error) {
	// confirm asset in addresses pools
	pools, err := s.getPools(address)
	if err != nil {
		return models.StakerAddressAndAssetDetails{}, errors.Wrap(err, "getStakersAddressAndAssetDetails failed")
	}
	found := false
	for _, v := range pools {
		if v.String() == asset.String() {
			found = true
		}
	}

	if !found {
		return models.StakerAddressAndAssetDetails{}, store.ErrPoolNotFound
	}

	stakeUnits, err := s.stakeUnits(address, asset)
	if err != nil {
		return models.StakerAddressAndAssetDetails{}, errors.Wrap(err, "getStakersAddressAndAssetDetails failed")
	}

	dateFirstStaked, err := s.dateFirstStaked(address, asset)
	if err != nil {
		return models.StakerAddressAndAssetDetails{}, errors.Wrap(err, "getStakersAddressAndAssetDetails failed")
	}

	heightLastStaked, err := s.heightLastStaked(address, asset)
	if err != nil {
		return models.StakerAddressAndAssetDetails{}, errors.Wrap(err, "getStakersAddressAndAssetDetails failed")
	}

	details := models.StakerAddressAndAssetDetails{
		Asset:            asset,
		StakeUnits:       stakeUnits,
		DateFirstStaked:  dateFirstStaked,
		HeightLastStaked: heightLastStaked,
	}
	return details, nil
}

// stakeUnits - sums the total of staker units a specific address has for a
// particular pool
func (s *Client) stakeUnits(address common.Address, asset common.Asset) (uint64, error) {
	query := `
		SELECT SUM(units)
		FROM pools_history
		JOIN txs ON pools_history.event_id = txs.event_id
		WHERE pool = $1 AND txs.from_address = $2`

	var stakeUnits sql.NullInt64
	err := s.db.Get(&stakeUnits, query, asset.String(), address)
	if err != nil {
		return 0, errors.Wrap(err, "stakeUnits failed")
	}

	return uint64(stakeUnits.Int64), nil
}

<<<<<<< HEAD
=======
// runeStakedForAddress - sum of rune staked by a specific address and pool
func (s *Client) runeStakedForAddress(address common.Address, asset common.Asset) (int64, error) {
	query := `
		SELECT SUM(rune_amount)
		FROM pools_history
		JOIN events ON pools_history.event_id = events.id
		JOIN txs ON pools_history.event_id = txs.event_id
		WHERE pool = $1
		AND events.type in ('stake', 'unstake')
		AND txs.from_address = $2`

	var runeStaked sql.NullInt64
	err := s.db.Get(&runeStaked, query, asset.String(), address)
	if err != nil {
		return 0, errors.Wrap(err, "runeStakedForAddress failed")
	}

	return runeStaked.Int64, nil
}

// runeStakedForAddress - sum of asset staked by a specific address and pool
func (s *Client) assetStakedForAddress(address common.Address, asset common.Asset) (int64, error) {
	query := `
		SELECT SUM(asset_amount)
		FROM pools_history
		JOIN events ON pools_history.event_id = events.id
		JOIN txs ON pools_history.event_id = txs.event_id
		WHERE pool = $1
		AND events.type in ('stake', 'unstake')
		AND txs.from_address = $2`

	var assetStaked sql.NullInt64
	err := s.db.Get(&assetStaked, query, asset.String(), address)
	if err != nil {
		return 0, errors.Wrap(err, "assetStakedForAddress failed")
	}

	return assetStaked.Int64, nil
}

func (s *Client) poolStaked(address common.Address, asset common.Asset) (int64, error) {
	runeStaked, err := s.runeStakedForAddress(address, asset)
	if err != nil {
		return 0, errors.Wrap(err, "poolStaked failed")
	}

	assetStaked, err := s.assetStakedForAddress(address, asset)
	if err != nil {
		return 0, errors.Wrap(err, "poolStaked failed")
	}

	assetPrice, err := s.getPriceInRune(asset)
	if err != nil {
		return 0, errors.Wrap(err, "poolStaked failed")
	}
	return int64(float64(runeStaked) + (float64(assetStaked) * assetPrice)), nil
}

func (s *Client) runeEarned(address common.Address, asset common.Asset) (int64, error) {
	poolUnits, err := s.poolUnits(asset)
	if err != nil {
		return 0, errors.Wrap(err, "runeEarned failed")
	}
	if poolUnits > 0 {
		stakeUnits, err := s.stakeUnits(address, asset)
		if err != nil {
			return 0, errors.Wrap(err, "runeEarned failed")
		}

		runeDepth, err := s.GetRuneDepth(asset)
		if err != nil {
			return 0, errors.Wrap(err, "runeEarned failed")
		}

		runeStaked, err := s.runeStakedForAddress(address, asset)
		if err != nil {
			return 0, errors.Wrap(err, "runeEarned failed")
		}

		return int64(float64(stakeUnits)/float64(poolUnits)*float64(runeDepth)) - runeStaked, nil
	}

	return 0, nil
}

func (s *Client) assetEarned(address common.Address, asset common.Asset) (int64, error) {
	poolUnits, err := s.poolUnits(asset)
	if err != nil {
		return 0, errors.Wrap(err, "assetEarned failed")
	}
	if poolUnits > 0 {
		stakeUnits, err := s.stakeUnits(address, asset)
		if err != nil {
			return 0, errors.Wrap(err, "assetEarned failed")
		}

		poolUnits, err := s.poolUnits(asset)
		if err != nil {
			return 0, errors.Wrap(err, "assetEarned failed")
		}

		assetDepth, err := s.GetAssetDepth(asset)
		if err != nil {
			return 0, errors.Wrap(err, "assetEarned failed")
		}

		assetStaked, err := s.assetStakedForAddress(address, asset)
		if err != nil {
			return 0, errors.Wrap(err, "assetEarned failed")
		}

		return int64(float64(stakeUnits)/float64(poolUnits)*float64(assetDepth)) - assetStaked, nil
	}

	return 0, nil
}

func (s *Client) poolEarned(address common.Address, asset common.Asset) (int64, error) {
	runeEarned, err := s.runeEarned(address, asset)
	if err != nil {
		return 0, errors.Wrap(err, "poolEarned failed")
	}

	assetEarned, err := s.assetEarned(address, asset)
	if err != nil {
		return 0, errors.Wrap(err, "poolEarned failed")
	}

	assetPrice, err := s.getPriceInRune(asset)
	if err != nil {
		return 0, errors.Wrap(err, "poolEarned failed")
	}
	return int64(float64(runeEarned) + (float64(assetEarned) * assetPrice)), nil
}

func (s *Client) stakersRuneROI(address common.Address, asset common.Asset) (float64, error) {
	runeStaked, err := s.runeStakedForAddress(address, asset)
	if err != nil {
		return 0, errors.Wrap(err, "stakersRuneROI failed")
	}
	if runeStaked > 0 {
		runeEarned, err := s.runeEarned(address, asset)
		if err != nil {
			return 0, errors.Wrap(err, "stakersRuneROI failed")
		}

		runeStaked, err := s.runeStakedForAddress(address, asset)
		if err != nil {
			return 0, errors.Wrap(err, "stakersRuneROI failed")
		}

		return float64(runeEarned) / float64(runeStaked), errors.Wrap(err, "stakersRuneROI failed")
	}

	return 0, nil
}

>>>>>>> e0bcecca
func (s *Client) dateFirstStaked(address common.Address, asset common.Asset) (uint64, error) {
	query := `
		SELECT MIN(pools_history.time)
		FROM pools_history
		JOIN txs ON pools_history.event_id = txs.event_id
		WHERE pool = $1
		AND units > 0 AND
		txs.from_address = $2`

	firstStaked := sql.NullTime{}
	err := s.db.Get(&firstStaked, query, asset.String(), address.String())
	if err != nil {
		return 0, errors.Wrap(err, "dateFirstStaked failed")
	}

	if firstStaked.Valid {
		return uint64(firstStaked.Time.Unix()), nil
	}

	return 0, nil
}

func (s *Client) heightLastStaked(address common.Address, asset common.Asset) (uint64, error) {
	query := `
		SELECT MAX(height) 
		FROM events 
		JOIN pools_history ON events.id = pools_history.event_id 
		JOIN txs ON events.id = txs.event_id 
		WHERE type = 'stake'
		AND pools_history.pool = $1
		AND txs.from_address = $2`

	lastStaked := sql.NullInt64{}
	err := s.db.Get(&lastStaked, query, asset.String(), address.String())
	if err != nil {
		return 0, errors.Wrap(err, "heightLastStaked failed")
	}

	if lastStaked.Valid {
		return uint64(lastStaked.Int64), nil
	}

	return 0, nil
}

func (s *Client) getPools(address common.Address) ([]common.Asset, error) {
	query := `
		SELECT pool
		FROM pools_history
		JOIN txs ON pools_history.event_id = txs.event_id
		WHERE units != 0 AND txs.from_address = $1
		GROUP BY pool
		HAVING SUM(units) > 0`

	rows, err := s.db.Queryx(query, address.String())
	if err != nil {
		return nil, errors.Wrap(err, "getPools failed")
	}

	var pools []common.Asset
	for rows.Next() {
		var assetStr string
		err := rows.Scan(&assetStr)
		if err != nil {
			return nil, errors.Wrap(err, "getPools failed")
		}
		asset, err := common.NewAsset(assetStr)
		if err != nil {
			return nil, errors.Wrap(err, "getPools failed")
		}
		pools = append(pools, asset)
	}

	return pools, nil
}<|MERGE_RESOLUTION|>--- conflicted
+++ resolved
@@ -140,8 +140,6 @@
 	return uint64(stakeUnits.Int64), nil
 }
 
-<<<<<<< HEAD
-=======
 // runeStakedForAddress - sum of rune staked by a specific address and pool
 func (s *Client) runeStakedForAddress(address common.Address, asset common.Asset) (int64, error) {
 	query := `
@@ -299,7 +297,6 @@
 	return 0, nil
 }
 
->>>>>>> e0bcecca
 func (s *Client) dateFirstStaked(address common.Address, asset common.Asset) (uint64, error) {
 	query := `
 		SELECT MIN(pools_history.time)
