package timescale

import (
	"database/sql"
	"fmt"

	"github.com/pkg/errors"

	"gitlab.com/thorchain/midgard/internal/common"
	"gitlab.com/thorchain/midgard/internal/models"
)

func (s *Client) GetMaxID(chain common.Chain) (int64, error) {
	query := fmt.Sprintf(`
		SELECT Max(id) 
		FROM   %s 
		WHERE  chain = $1`, models.ModelEventsTable)
	var maxId sql.NullInt64
	var err error
	if chain != "" {
		err = s.db.Get(&maxId, query, chain)
	} else {
		query := fmt.Sprintf(`
		SELECT Max(id) 
		FROM   %s `, models.ModelEventsTable)
		err = s.db.Get(&maxId, query)
	}
	if err != nil {
		return 0, errors.Wrap(err, "maxID query return null or failed")
	}
	return maxId.Int64, nil
}

func (s *Client) CreateEventRecord(record models.Event) error {
	// Ingest basic event
	err := s.createEventRecord(record)
	if err != nil {
		return errors.Wrap(err, "Failed createEventRecord")
	}

	// Ingest InTx
	err = s.ProcessTxRecord("in", record, record.InTx)
	if err != nil {
		return errors.Wrap(err, "Failed to process InTx")
	}

	// Ingest OutTxs
	err = s.processTxsRecord("out", record, record.OutTxs)
	if err != nil {
		return errors.Wrap(err, "Failed to process OutTxs")
	}

	return nil
}

func (s *Client) processTxsRecord(direction string, parent models.Event, records common.Txs) error {
	for _, record := range records {
		if err := record.IsValid(); err == nil {
			_, err := s.createTxRecord(parent, record, direction)
			if err != nil {
				return errors.Wrap(err, "Failed createTxRecord")
			}

			// Ingest Coins
			for _, coin := range record.Coins {
				if !coin.IsEmpty() {
					_, err = s.createCoinRecord(parent, record, coin)
					if err != nil {
						return errors.Wrap(err, "Failed createCoinRecord")
					}
				}
			}
		}
	}
	return nil
}

func (s *Client) ProcessTxRecord(direction string, parent models.Event, record common.Tx) error {
	// Ingest InTx
	if err := record.IsValid(); err == nil {
		_, err := s.createTxRecord(parent, record, direction)
		if err != nil {
			return errors.Wrap(err, "Failed createTxRecord on InTx")
		}

		// Ingest Coins
		for _, coin := range record.Coins {
			if !coin.IsEmpty() {
				_, err = s.createCoinRecord(parent, record, coin)
				if err != nil {
					return errors.Wrap(err, "Failed createCoinRecord on InTx")
				}
			}
		}
	}
	return nil
}

func (s *Client) createCoinRecord(parent models.Event, record common.Tx, coin common.Coin) (int64, error) {
	query := fmt.Sprintf(`
		INSERT INTO %v (
			time,
			tx_hash,
			event_id,
			chain,
			symbol,
			ticker,
			amount
		)  VALUES ( $1, $2, $3, $4, $5, $6, $7 ) RETURNING event_id`, models.ModelCoinsTable)

	results, err := s.db.Exec(query,
		parent.Time,
		record.ID,
		parent.ID,
		coin.Asset.Chain,
		coin.Asset.Symbol,
		coin.Asset.Ticker,
		coin.Amount,
	)
	if err != nil {
		return 0, errors.Wrap(err, "Failed to prepareNamed query for CoinRecord")
	}

	return results.RowsAffected()
}

func (s *Client) createTxRecord(parent models.Event, record common.Tx, direction string) (int64, error) {
	query := fmt.Sprintf(`
		INSERT INTO %v (
			time,
			tx_hash,
			event_id,
			direction,
			chain,
			from_address,
			to_address,
			memo
		) VALUES ( $1, $2, $3, $4, $5, $6, $7, $8) RETURNING event_id`, models.ModelTxsTable)

	results, err := s.db.Exec(query,
		parent.Time,
		record.ID,
		parent.ID,
		direction,
		record.Chain,
		record.FromAddress,
		record.ToAddress,
		record.Memo,
	)
	if err != nil {
		return 0, errors.Wrap(err, "Failed to prepareNamed query for TxRecord")
	}

	return results.RowsAffected()
}

func (s *Client) createEventRecord(record models.Event) error {
	query := fmt.Sprintf(`
			INSERT INTO %v (
				time,
				id,
				height,
				status,
				type,
				chain
			) VALUES (
				:time,
				:id,
				:height,
				:status,
				:type,
				:chain
			) RETURNING id`, models.ModelEventsTable)

	stmt, err := s.db.PrepareNamed(query)
	if err != nil {
		return errors.Wrap(err, "Failed to prepareNamed query for event")
	}
	return stmt.QueryRowx(record).Scan(&record.ID)
}

func (s *Client) GetEventsByTxID(txID common.TxID) ([]models.Event, error) {
<<<<<<< HEAD
	query := fmt.Sprintf(`
		SELECT     %[1]s.* 
		FROM       %[1]s 
		INNER JOIN %[2]s 
		ON         %[1]s.id = %[2]s.event_id 
		WHERE      tx_hash =$1`, models.ModelEventsTable, models.ModelTxsTable)
=======
	query := `
		SELECT     events.* 
		FROM       events 
		INNER JOIN txs 
		ON         events.id = txs.event_id 
		WHERE      txs.tx_hash = $1`
>>>>>>> da34baf5
	var events []models.Event
	var err error
	rows, err := s.db.Queryx(query, txID.String())
	if err != nil {
		return nil, err
	}
	for rows.Next() {
		var event models.Event
		err := rows.StructScan(&event)
		if err != nil {
			s.logger.Err(err).Msg("Scan error")
			continue
		}
		events = append(events, event)
	}
	return events, nil
}<|MERGE_RESOLUTION|>--- conflicted
+++ resolved
@@ -180,21 +180,12 @@
 }
 
 func (s *Client) GetEventsByTxID(txID common.TxID) ([]models.Event, error) {
-<<<<<<< HEAD
-	query := fmt.Sprintf(`
-		SELECT     %[1]s.* 
-		FROM       %[1]s 
-		INNER JOIN %[2]s 
-		ON         %[1]s.id = %[2]s.event_id 
-		WHERE      tx_hash =$1`, models.ModelEventsTable, models.ModelTxsTable)
-=======
 	query := `
 		SELECT     events.* 
 		FROM       events 
 		INNER JOIN txs 
 		ON         events.id = txs.event_id 
 		WHERE      txs.tx_hash = $1`
->>>>>>> da34baf5
 	var events []models.Event
 	var err error
 	rows, err := s.db.Queryx(query, txID.String())
