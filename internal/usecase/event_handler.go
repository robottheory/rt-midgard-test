package usecase

import (
	"reflect"
	"strconv"
	"strings"
	"time"

	"github.com/mitchellh/mapstructure"
	"github.com/pkg/errors"
	"github.com/rs/zerolog"
	"github.com/rs/zerolog/log"
	"gitlab.com/thorchain/midgard/internal/common"
	"gitlab.com/thorchain/midgard/internal/models"
	"gitlab.com/thorchain/midgard/internal/store"
	"gitlab.com/thorchain/midgard/pkg/clients/thorchain"
)

const (
	swapEventType       = `swap`
	stakeEventType      = `stake`
	doubleswapEventType = `doubleSwap`
	unstakeEventType    = `unstake`
	addEventType        = `add`
	poolEventType       = `pool`
	rewardEventType     = `rewards`
	refundEventType     = `refund`
	gasEventType        = `gas`
	slashEventType      = `slash`
	errataEventType     = `errata`
	feeEventType        = `fee`
	outboundEventType   = `outbound`
	pendingEvent        = `Pending`
	successEvent        = `Success`
)

var (
	coinsType = reflect.TypeOf(common.Coins{})
	assetType = reflect.TypeOf(common.Asset{})
)

type eventHandler struct {
	thorchain    thorchain.Thorchain
	store        store.Store
	handlers     map[string]handler
	decodeConfig mapstructure.DecoderConfig
	height       int64
	blockTime    time.Time
	events       []thorchain.Event
	logger       zerolog.Logger
}

type handler func(thorchain.Event) error

func newEventHandler(store store.Store, thorchain thorchain.Thorchain) (*eventHandler, error) {
	decodeHook := mapstructure.ComposeDecodeHookFunc(decodeCoinsHook, decodeAssetHook, decodePoolStatusHook)
	eh := &eventHandler{
		thorchain: thorchain,
		store:     store,
		handlers:  map[string]handler{},
		decodeConfig: mapstructure.DecoderConfig{
			DecodeHook:       decodeHook,
			WeaklyTypedInput: true,
		},
		logger: log.With().Str("module", "event_handler").Logger(),
	}
	eh.handlers[stakeEventType] = eh.processStakeEvent
	eh.handlers[swapEventType] = eh.processSwapEvent
	eh.handlers[unstakeEventType] = eh.processUnstakeEvent
	eh.handlers[rewardEventType] = eh.processRewardEvent
	eh.handlers[refundEventType] = eh.processRefundEvent
	eh.handlers[addEventType] = eh.processAddEvent
	eh.handlers[poolEventType] = eh.processPoolEvent
	eh.handlers[gasEventType] = eh.processGasEvent
	eh.handlers[slashEventType] = eh.processSlashEvent
	eh.handlers[errataEventType] = eh.processErrataEvent
	eh.handlers[feeEventType] = eh.processFeeEvent
	eh.handlers[outboundEventType] = eh.processOutbound
	return eh, nil
}

// NewBlock implements Callback.NewBlock
func (eh *eventHandler) NewBlock(height int64, blockTime time.Time, begin, end []thorchain.Event) {
	eh.height = height
	eh.blockTime = blockTime
	eh.events = append(eh.events, begin...)
	eh.events = append(eh.events, end...)
	eh.processBlock()
}

// NewTx implements Callback.NewTx
func (eh *eventHandler) NewTx(height int64, events []thorchain.Event) {
	eh.events = append(eh.events, events...)
}

func (eh *eventHandler) processBlock() {
	// Shift outbound events to the end of list (First outbound of double swap comes before swap event)
	var outboundEvts []thorchain.Event
	i := 0
	for _, ev := range eh.events {
		if ev.Type == outboundEventType {
			outboundEvts = append(outboundEvts, ev)
		} else {
			eh.events[i] = ev
			i++
		}
	}
	eh.events = eh.events[:i]
	eh.events = append(eh.events, outboundEvts...)
	for _, e := range eh.events {
		eh.processEvent(e)
	}
	eh.events = eh.events[:0]
}

func (eh *eventHandler) processEvent(event thorchain.Event) {
	h, ok := eh.handlers[event.Type]
	if ok {
		eh.logger.Debug().Str("evt.Type", event.Type).Msg("New event")
		err := h(event)
		if err != nil {
			eh.logger.Err(err).Str("evt.Type", event.Type).Msg("Process event failed")
		}
	} else {
		eh.logger.Info().Str("evt.Type", event.Type).Msg("Unknown event type")
	}
}

func (eh *eventHandler) processStakeEvent(event thorchain.Event) error {
	stake := models.EventStake{
		Event: newEvent(event, eh.height, eh.blockTime),
		TxIDs: make(map[common.Chain]common.TxID),
	}
	err := eh.decode(event.Attributes, &stake.Event.InTx)
	if err != nil {
		return errors.Wrap(err, "failed to decode stake.Event.InTx")
	}
	err = eh.decode(event.Attributes, &stake)
	if err != nil {
		return errors.Wrap(err, "failed to decode stake")
	}
	for k, v := range event.Attributes {
		if strings.HasSuffix(k, "_txid") {
			chain, err := common.NewChain(strings.Replace(k, "_txid", "", -1))
			if err != nil {
				return errors.Wrap(err, "invalid txID")
			}
			txID, err := common.NewTxID(v)
			if err != nil {
				return errors.Wrap(err, "invalid txID")
			}
			stake.TxIDs[chain] = txID
		}
	}
	for _, ev := range stake.GetStakes() {
		tx, err := eh.thorchain.GetTx(ev.InTx.ID)
		if err != nil {
			return errors.Wrap(err, "failed to get InTx")
		}
		err = eh.store.ProcessTxRecord("in", stake.Event, tx)
		if err != nil {
			return errors.Wrap(err, "failed to save InTx")
		}
		ev.Status = successEvent

		err = eh.store.CreateStakeRecord(&ev)
		if err != nil {
			return errors.Wrap(err, "failed to save stake event")
		}
	}
	return nil
}

func (eh *eventHandler) processUnstakeEvent(event thorchain.Event) error {
	unstake := models.EventUnstake{
		Event: newEvent(event, eh.height, eh.blockTime),
	}
	err := eh.decode(event.Attributes, &unstake.Event.InTx)
	if err != nil {
		return errors.Wrap(err, "failed to decode unstake.Event.InTx")
	}
	err = eh.decode(event.Attributes, &unstake)
	if err != nil {
		return errors.Wrap(err, "failed to decode unstake")
	}
	unstake.Status = pendingEvent
	err = eh.store.CreateUnStakesRecord(&unstake)
	if err != nil {
		return errors.Wrap(err, "failed to save unstake event")
	}
	return nil
}

func (eh *eventHandler) processRefundEvent(event thorchain.Event) error {
	refund := models.EventRefund{
		Event: newEvent(event, eh.height, eh.blockTime),
	}
	err := eh.decode(event.Attributes, &refund.Event.InTx)
	if err != nil {
		return errors.Wrap(err, "failed to decode refund.Event.InTx")
	}
	err = eh.decode(event.Attributes, &refund)
	if err != nil {
		return errors.Wrap(err, "failed to decode refund")
	}
	refund.Status = pendingEvent

	err = eh.store.CreateRefundRecord(&refund)
	if err != nil {
		return errors.Wrap(err, "failed to save refund event")
	}
	return nil
}

func (eh *eventHandler) processSwapEvent(event thorchain.Event) error {
	swap := models.EventSwap{
		Event: newEvent(event, eh.height, eh.blockTime),
	}
	err := eh.decode(event.Attributes, &swap.Event.InTx)
	if err != nil {
		return errors.Wrap(err, "failed to decode swap.Event.InTx")
	}
	err = eh.decode(event.Attributes, &swap)
	if err != nil {
		return errors.Wrap(err, "failed to decode swap")
	}
	swap.Status = pendingEvent
<<<<<<< HEAD
	isDoubleSwap := true
	for _, coin := range swap.InTx.Coins {
		if common.IsRune(coin.Asset.Ticker) {
			isDoubleSwap = false
		}
	}
	if len(strings.Split(string(swap.InTx.Memo), ":")) > 1 {
		asset, err := common.NewAsset(strings.Split(string(swap.InTx.Memo), ":")[1])
		if err == nil && common.IsRune(asset.Ticker) {
			isDoubleSwap = false
		}
	}
	if isDoubleSwap {
		swap.Event.Type = doubleswapEventType
	} else {
		evts, err := eh.store.GetEventsByTxID(swap.InTx.ID)
		if err != nil {
			return errors.Wrap(err, "failed to get event")
		}
		if len(evts) != 0 {
			swap.Event.Type = ""
		}
	}
	err = eh.store.CreateSwapRecord(swap)
=======
	err = eh.store.CreateSwapRecord(&swap)
>>>>>>> a654fd11
	if err != nil {
		return errors.Wrap(err, "failed to save swap event")
	}
	return nil
}

func (eh *eventHandler) processPoolEvent(event thorchain.Event) error {
	pool := models.EventPool{
		Event: newEvent(event, eh.height, eh.blockTime),
	}
	err := eh.decode(event.Attributes, &pool.Event.InTx)
	if err != nil {
		return errors.Wrap(err, "failed to decode pool.Event.InTx")
	}
	err = eh.decode(event.Attributes, &pool)
	if err != nil {
		return errors.Wrap(err, "failed to decode pool")
	}
	pool.Event.Status = successEvent

	err = eh.store.CreatePoolRecord(&pool)
	if err != nil {
		return errors.Wrap(err, "failed to save pool event")
	}
	return nil
}

func (eh *eventHandler) processAddEvent(event thorchain.Event) error {
	add := models.EventAdd{
		Event: newEvent(event, eh.height, eh.blockTime),
	}
	err := eh.decode(event.Attributes, &add.Event.InTx)
	if err != nil {
		return errors.Wrap(err, "failed to decode add.Event.InTx")
	}
	err = eh.decode(event.Attributes, &add)
	if err != nil {
		return errors.Wrap(err, "failed to decode add")
	}
	add.Status = successEvent

	err = eh.store.CreateAddRecord(&add)
	if err != nil {
		return errors.Wrap(err, "failed to save add event")
	}
	return nil
}

func (eh *eventHandler) processGasEvent(event thorchain.Event) error {
	gas := models.EventGas{
		Event: newEvent(event, eh.height, eh.blockTime),
	}
	var pool models.GasPool
	err := eh.decode(event.Attributes, &pool)
	if err != nil {
		return errors.Wrap(err, "failed to decode gas.gaspool")
	}
	gas.Pools = append(gas.Pools, pool)
	gas.Status = successEvent

	err = eh.store.CreateGasRecord(&gas)
	if err != nil {
		return errors.Wrap(err, "failed to save gas event")
	}
	return nil
}

func (eh *eventHandler) processSlashEvent(event thorchain.Event) error {
	slash := models.EventSlash{
		Event: newEvent(event, eh.height, eh.blockTime),
	}
	err := eh.decode(event.Attributes, &slash.Event.InTx)
	if err != nil {
		return errors.Wrap(err, "failed to decode slash.Event.InTx")
	}
	slash.SlashAmount = getPoolAmount(event.Attributes)
	err = eh.decode(event.Attributes, &slash)
	if err != nil {
		return errors.Wrap(err, "failed to decode slash")
	}
	slash.Status = successEvent

	err = eh.store.CreateSlashRecord(&slash)
	if err != nil {
		return errors.Wrap(err, "failed to save slash event")
	}
	return nil
}

func (eh *eventHandler) processErrataEvent(event thorchain.Event) error {
	errata := models.EventErrata{
		Event: newEvent(event, eh.height, eh.blockTime),
	}
	err := eh.decode(event.Attributes, &errata.Event.InTx)
	if err != nil {
		return errors.Wrap(err, "failed to decode errata.Event.InTx")
	}
	var pool models.PoolMod
	err = eh.decode(event.Attributes, &pool)
	if err != nil {
		return errors.Wrap(err, "failed to decode errata.PoolMod")
	}
	errata.Pools = append(errata.Pools, pool)
	errata.Status = successEvent

	err = eh.store.CreateErrataRecord(&errata)
	if err != nil {
		return errors.Wrap(err, "failed to save errata event")
	}
	return nil
}

func (eh *eventHandler) processFeeEvent(event thorchain.Event) error {
	evt := newEvent(event, eh.height, eh.blockTime)
	err := eh.decode(event.Attributes, &evt.Fee)
	if err != nil {
		return errors.Wrap(err, "failed to decode fee")
	}
	// TODO get pool from event if fee asset is empty
	err = eh.store.CreateFeeRecord(evt, evt.Fee.Asset())
	if err != nil {
		return errors.Wrap(err, "failed to save fee event")
	}
	inTxID, _ := common.NewTxID(event.Attributes["tx_id"])
	evts, err := eh.store.GetEventsByTxID(inTxID)
	if err != nil {
		return errors.Wrap(err, "failed to get fee event")
	}
	if len(evts) > 0 {
		if evts[0].Type == unstakeEventType {
			evts[0].Fee = evt.Fee
			err = eh.store.UpdateUnStakesRecord(models.EventUnstake{
				Event: evts[0],
			})
		} else if evts[0].Type == swapEventType {
			// Only second tx of double swap has fee
			evts[len(evts)-1].Fee = evt.Fee
			err = eh.store.UpdateSwapRecord(models.EventSwap{
				Event: evts[len(evts)-1],
			})
		}
	}
	if err != nil {
		return errors.Wrap(err, "failed to update event")
	}
	return nil
}

func (eh *eventHandler) processRewardEvent(event thorchain.Event) error {
	if len(event.Attributes) <= 1 {
		return nil
	}
	reward := models.EventReward{
		Event: newEvent(event, eh.height, eh.blockTime),
	}
	reward.PoolRewards = getPoolAmount(event.Attributes)
	reward.Status = successEvent

	err := eh.store.CreateRewardRecord(&reward)
	if err != nil {
		return errors.Wrap(err, "failed to save reward event")
	}
	return nil
}

func (eh *eventHandler) processOutbound(event thorchain.Event) error {
	txID, err := common.NewTxID(event.Attributes["in_tx_id"])
	if err != nil {
		return err
	}
	var outTx common.Tx
	err = eh.decode(event.Attributes, &outTx)
	if err != nil {
		return err
	}
	evts, err := eh.store.GetEventsByTxID(txID)
	if err != nil {
		return err
	}
	if len(evts) == 0 {
		return nil
	}
	var evt models.Event
	if evts[0].Type == unstakeEventType {
		evt = evts[0]
		err = eh.store.ProcessTxRecord("out", evt, outTx)
		if err != nil {
			return err
		}
		evt.OutTxs = common.Txs{outTx}
		var unstake models.EventUnstake
		unstake.Event = evt
		unstakeEvt, _, err := eh.store.GetTxDetails(common.NoAddress, txID, common.EmptyAsset, nil, 0, 1)
		if err != nil {
			return err
		}
		if len(unstakeEvt) > 0 && len(unstakeEvt[0].Out) == 2 {
			err = eh.store.UpdateEventStatus(evt.ID, successEvent)
			if err != nil {
				return err
			}
		}
		err = eh.store.UpdateUnStakesRecord(unstake)
		if err != nil {
			return err
		}
	} else if evts[0].Type == swapEventType || evts[0].Type == doubleswapEventType {
		evt = evts[0]
		if !outTx.ID.Equals(common.BlankTxID) && len(evts) == 2 { // Second outbound for double swap
			evt = evts[1]
		}
		for _, ev := range evts {
			err = eh.store.UpdateEventStatus(ev.ID, successEvent)
			if err != nil {
				return err
			}
		}
		evt.OutTxs = common.Txs{outTx}
		err = eh.store.ProcessTxRecord("out", evt, outTx)
		if err != nil {
			return err
		}
		var swap models.EventSwap
		swap.Event = evt
		err = eh.store.UpdateSwapRecord(swap)
		if err != nil {
			return err
		}
	} else {
		// TODO: Refund event with multiple coins in input transaction should have more than one outbound.
		for _, ev := range evts {
			err = eh.store.UpdateEventStatus(ev.ID, successEvent)
			if err != nil {
				return err
			}
		}
		evt = evts[0]
		evt.OutTxs = common.Txs{outTx}
		err = eh.store.ProcessTxRecord("out", evt, outTx)
		if err != nil {
			return err
		}
	}
	return err
}

func (eh *eventHandler) decode(attrs map[string]string, v interface{}) error {
	// Copy config
	conf := eh.decodeConfig
	conf.Result = v
	decoder, err := mapstructure.NewDecoder(&conf)
	if err != nil {
		return errors.Wrapf(err, "could not create decoder for %T", v)
	}

	err = decoder.Decode(attrs)
	if err != nil {
		return errors.Wrapf(err, "could not decode %v to %T", attrs, v)
	}
	return nil
}

func decodeCoinsHook(f, t reflect.Type, data interface{}) (interface{}, error) {
	if f.Kind() != reflect.String {
		return data, nil
	}
	if t != coinsType {
		return data, nil
	}

	var coins common.Coins
	for _, c := range strings.Split(data.(string), ",") {
		c = strings.TrimSpace(c)
		if len(strings.Split(c, " ")) != 2 {
			return common.Coins{}, errors.New("invalid coin")
		}
		asset, err := common.NewAsset(strings.Split(c, " ")[1])
		if err != nil {
			return common.Coins{}, errors.New("invalid coin asset")
		}
		amount, err := strconv.ParseInt(strings.Split(c, " ")[0], 10, 64)
		if err != nil {
			return common.Coins{}, errors.New("invalid coin amount")
		}
		coin := common.NewCoin(asset, amount)
		coins = append(coins, coin)
	}
	return coins, nil
}

func decodeAssetHook(f, t reflect.Type, data interface{}) (interface{}, error) {
	if f.Kind() != reflect.String {
		return data, nil
	}
	if t != assetType {
		return data, nil
	}

	asset, err := common.NewAsset(data.(string))
	if err != nil {
		return common.Coins{}, errors.New("invalid asset")
	}
	return asset, nil
}

func decodePoolStatusHook(f, t reflect.Type, data interface{}) (interface{}, error) {
	if f.Kind() != reflect.String {
		return data, nil
	}
	if t.Kind() != reflect.Int {
		return data, nil
	}

	for key, item := range models.PoolStatusStr {
		if strings.EqualFold(key, data.(string)) {
			return item, nil
		}
	}
	return models.Suspended, nil
}

func getPoolAmount(attr map[string]string) []models.PoolAmount {
	var poolAmounts []models.PoolAmount
	for k, v := range attr {
		pool, err := common.NewAsset(k)
		if err == nil {
			amount, err := strconv.ParseInt(v, 10, 64)
			if err == nil {
				poolAmount := models.PoolAmount{
					Pool:   pool,
					Amount: amount,
				}
				poolAmounts = append(poolAmounts, poolAmount)
			}
		}
	}
	return poolAmounts
}

func newEvent(event thorchain.Event, height int64, blockTime time.Time) models.Event {
	return models.Event{
		Time:   blockTime,
		Height: height,
		Type:   event.Type,
	}
}<|MERGE_RESOLUTION|>--- conflicted
+++ resolved
@@ -225,7 +225,6 @@
 		return errors.Wrap(err, "failed to decode swap")
 	}
 	swap.Status = pendingEvent
-<<<<<<< HEAD
 	isDoubleSwap := true
 	for _, coin := range swap.InTx.Coins {
 		if common.IsRune(coin.Asset.Ticker) {
@@ -250,9 +249,6 @@
 		}
 	}
 	err = eh.store.CreateSwapRecord(swap)
-=======
-	err = eh.store.CreateSwapRecord(&swap)
->>>>>>> a654fd11
 	if err != nil {
 		return errors.Wrap(err, "failed to save swap event")
 	}
