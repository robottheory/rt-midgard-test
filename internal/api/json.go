package api

import (
	"context"
	"encoding/json"
	"errors"
	"fmt"
	"io"
	"math"
	"net/http"
	"net/url"
	"reflect"
	"strconv"
	"strings"
	"time"

	"github.com/julienschmidt/httprouter"
	"gitlab.com/thorchain/midgard/internal/db"
	"gitlab.com/thorchain/midgard/internal/graphql/model"
	"gitlab.com/thorchain/midgard/internal/util"
	"gitlab.com/thorchain/midgard/internal/util/miderr"

	"gitlab.com/thorchain/midgard/internal/timeseries"
	"gitlab.com/thorchain/midgard/internal/timeseries/stat"
	"gitlab.com/thorchain/midgard/openapi/generated/oapigen"
)

// Version 1 compatibility is a minimal effort attempt to provide smooth migration.

type Health struct {
	CatchingUp    bool  `json:"catching_up"`
	Database      bool  `json:"database"`
	ScannerHeight int64 `json:"scannerHeight,string"`
}

func jsonHealth(w http.ResponseWriter, r *http.Request, _ httprouter.Params) {
	merr := util.CheckUrlEmpty(r.URL.Query())
	if merr != nil {
		merr.ReportHTTP(w)
		return
	}

	height, _, _ := timeseries.LastBlock()
	synced := db.FullyCaughtUp()

	respJSON(w, oapigen.HealthResponse{
		InSync:         synced,
		Database:       true,
		ScannerHeight:  util.IntStr(height + 1),
		LastThorNode:   db.LastThorNodeBlock.AsHeightTS(),
		LastFetched:    db.LastFetchedBlock.AsHeightTS(),
		LastCommitted:  db.LastCommittedBlock.AsHeightTS(),
		LastAggregated: db.LastAggregatedBlock.AsHeightTS(),
	})
}

func jsonEarningsHistory(w http.ResponseWriter, r *http.Request, params httprouter.Params) {
	f := func(w http.ResponseWriter, r *http.Request, _ httprouter.Params) {
		urlParams := r.URL.Query()
		buckets, merr := db.BucketsFromQuery(r.Context(), &urlParams)
		if merr != nil {
			merr.ReportHTTP(w)
			return
		}

		merr = util.CheckUrlEmpty(urlParams)
		if merr != nil {
			merr.ReportHTTP(w)
			return
		}

		var res oapigen.EarningsHistoryResponse
		res, err := stat.GetEarningsHistory(r.Context(), buckets)
		if err != nil {
			miderr.InternalErrE(err).ReportHTTP(w)
			return
		}
		if buckets.OneInterval() {
			res.Intervals = oapigen.EarningsHistoryIntervals{}
		}
		respJSON(w, res)
	}
	GlobalApiCacheStore.Get(GlobalApiCacheStore.LongTermLifetime, f, w, r, params)
}

func jsonLiquidityHistory(w http.ResponseWriter, r *http.Request, params httprouter.Params) {
	f := func(w http.ResponseWriter, r *http.Request, params httprouter.Params) {
		urlParams := r.URL.Query()
		/*from:=util.ConsumeUrlParam(&urlParams, "from")
		to:=util.ConsumeUrlParam(&urlParams, "to")
		count:=util.ConsumeUrlParam(&urlParams,"count")
		interval:=util.ConsumeUrlParam(&urlParams,"interval")
		if from=="" && to=="" && interval=="day" && (count=="10" || count=="100") {
			if poolLiquidityChangesJob.response.buf.Len()>0{
				var res oapigen.LiquidityHistoryResponse
				err:=json.Unmarshal(poolLiquidityChangesJob.response.buf.Bytes(),&res)
				if err!=nil{
					res.Intervals
				}
			}
		}*/
		buckets, merr := db.BucketsFromQuery(r.Context(), &urlParams)
		if merr != nil {
			merr.ReportHTTP(w)
			return
		}

		pool := util.ConsumeUrlParam(&urlParams, "pool")
		if pool == "" {
			pool = "*"
		}
		merr = util.CheckUrlEmpty(urlParams)
		if merr != nil {
			merr.ReportHTTP(w)
			return
		}

		var res oapigen.LiquidityHistoryResponse
		res, err := stat.GetLiquidityHistory(r.Context(), buckets, pool)
		if err != nil {
			miderr.InternalErrE(err).ReportHTTP(w)
			return
		}
		if buckets.OneInterval() {
			res.Intervals = oapigen.LiquidityHistoryIntervals{}
		}
		respJSON(w, res)
	}
	GlobalApiCacheStore.Get(GlobalApiCacheStore.LongTermLifetime, f, w, r, params)
}

func jsonDepths(w http.ResponseWriter, r *http.Request, params httprouter.Params) {
	f := func(w http.ResponseWriter, r *http.Request, params httprouter.Params) {
		pool := params[0].Value

		if !timeseries.PoolExists(pool) {
			miderr.BadRequestF("Unknown pool: %s", pool).ReportHTTP(w)
			return
		}

		urlParams := r.URL.Query()
		buckets, merr := db.BucketsFromQuery(r.Context(), &urlParams)
		if merr != nil {
			merr.ReportHTTP(w)
			return
		}

		merr = util.CheckUrlEmpty(urlParams)
		if merr != nil {
			merr.ReportHTTP(w)
			return
		}

<<<<<<< HEAD
	beforeDepth, depths, err := stat.PoolDepthHistory(r.Context(), buckets, pool)
	if err != nil {
		miderr.InternalErrE(err).ReportHTTP(w)
		return
	}
	beforeLPUnits, units, err := stat.PoolLiquidityUnitsHistory(r.Context(), buckets, pool)
	if err != nil {
		miderr.InternalErrE(err).ReportHTTP(w)
		return
	}
	if len(depths) != len(units) || depths[0].Window != units[0].Window {
		miderr.InternalErr("Buckets misaligned").ReportHTTP(w)
		return
	}
	var result oapigen.DepthHistoryResponse = toOapiDepthResponse(r.Context(), beforeDepth, depths, beforeLPUnits, units)
	respJSON(w, result)
=======
		beforeDepth, depths, err := stat.PoolDepthHistory(r.Context(), buckets, pool)
		if err != nil {
			miderr.InternalErrE(err).ReportHTTP(w)
			return
		}
		beforeLPUnits, units, err := stat.PoolLiquidityUnitsHistory(r.Context(), buckets, pool)
		if err != nil {
			miderr.InternalErrE(err).ReportHTTP(w)
			return
		}
		if len(depths) != len(units) || depths[0].Window != units[0].Window {
			miderr.InternalErr("Buckets misaligned").ReportHTTP(w)
			return
		}
		var result oapigen.DepthHistoryResponse = toOapiDepthResponse(r.Context(), beforeDepth, depths, beforeLPUnits, units)
		respJSON(w, result)
	}
	GlobalApiCacheStore.Get(GlobalApiCacheStore.LongTermLifetime, f, w, r, params)
>>>>>>> 3fd8ee08
}

func toOapiDepthResponse(
	ctx context.Context,
	beforeDepth timeseries.PoolDepths,
	depths []stat.PoolDepthBucket,
	beforeLPUnits int64,
	units []stat.UnitsBucket) (
	result oapigen.DepthHistoryResponse) {
	result.Intervals = make(oapigen.DepthHistoryIntervals, 0, len(depths))
	for i, bucket := range depths {
		liquidityUnits := units[i].Units
		synthUnits := timeseries.GetSinglePoolSynthUnits(ctx, bucket.Depths.AssetDepth, bucket.Depths.SynthDepth, liquidityUnits)
		poolUnits := liquidityUnits + synthUnits
		assetDepth := bucket.Depths.AssetDepth
		runeDepth := bucket.Depths.RuneDepth
<<<<<<< HEAD
		liqUnitValIndex := luvi(bucket.Depths.AssetDepth, bucket.Depths.RuneDepth, poolUnits)
=======
		liqUnitValIndex := luvi(bucket.Depths.AssetDepth, bucket.Depths.RuneDepth, liquidityUnits)
>>>>>>> 3fd8ee08
		result.Intervals = append(result.Intervals, oapigen.DepthHistoryItem{
			StartTime:      util.IntStr(bucket.Window.From.ToI()),
			EndTime:        util.IntStr(bucket.Window.Until.ToI()),
			AssetDepth:     util.IntStr(assetDepth),
			RuneDepth:      util.IntStr(runeDepth),
			AssetPrice:     floatStr(bucket.Depths.AssetPrice()),
			AssetPriceUSD:  floatStr(bucket.AssetPriceUSD),
			LiquidityUnits: util.IntStr(liquidityUnits),
			SynthUnits:     util.IntStr(synthUnits),
			SynthSupply:    util.IntStr(bucket.Depths.SynthDepth),
			Units:          util.IntStr(poolUnits),
			Luvi:           floatStr(liqUnitValIndex),
		})
	}
	endDepth := depths[len(depths)-1].Depths
	endLPUnits := units[len(units)-1].Units
	beforeSynthUnits := timeseries.GetSinglePoolSynthUnits(ctx, beforeDepth.AssetDepth, beforeDepth.SynthDepth, beforeLPUnits)
	endSynthUnits := timeseries.GetSinglePoolSynthUnits(ctx, endDepth.AssetDepth, endDepth.SynthDepth, endLPUnits)
	beforePoolUnits := beforeLPUnits + beforeSynthUnits
	endPoolUnits := endLPUnits + endSynthUnits

	result.Meta.StartTime = util.IntStr(depths[0].Window.From.ToI())
	result.Meta.EndTime = util.IntStr(depths[len(depths)-1].Window.Until.ToI())
	result.Meta.PriceShiftLoss = floatStr(priceShiftLoss(beforeDepth, endDepth))
	result.Meta.LuviIncrease = floatStr(luviIncrease(beforeDepth, endDepth, beforePoolUnits, endPoolUnits))
	result.Meta.StartAssetDepth = util.IntStr(beforeDepth.AssetDepth)
	result.Meta.StartRuneDepth = util.IntStr(beforeDepth.RuneDepth)
	result.Meta.StartLPUnits = util.IntStr(beforeLPUnits)
	result.Meta.StartSynthUnits = util.IntStr(beforeSynthUnits)
	result.Meta.EndAssetDepth = util.IntStr(endDepth.AssetDepth)
	result.Meta.EndRuneDepth = util.IntStr(endDepth.RuneDepth)
	result.Meta.EndLPUnits = util.IntStr(endLPUnits)
	result.Meta.EndSynthUnits = util.IntStr(endSynthUnits)
	return
}

<<<<<<< HEAD
func luvi(assetE8 int64, runeE8 int64, poolUnits int64) float64 {
	if poolUnits <= 0 {
		return math.NaN()
	}
	return math.Sqrt(float64(assetE8)*float64(runeE8)) / float64(poolUnits)
}

func luviIncrease(beforeDepth timeseries.PoolDepths, lastDepth timeseries.PoolDepths, beforePoolUnit int64, endPoolUnit int64) float64 {
	//LUVI_Increase = LUVI1 / LUVI0
	liqUnitValIndex0 := luvi(beforeDepth.AssetDepth, beforeDepth.RuneDepth, beforePoolUnit)
	liqUnitValIndex1 := luvi(lastDepth.AssetDepth, lastDepth.RuneDepth, endPoolUnit)
	return liqUnitValIndex1 / liqUnitValIndex0
}

func priceShiftLoss(beforeDepth timeseries.PoolDepths, lastDepth timeseries.PoolDepths) float64 {
	//Price0 = R0 / A0 (rune depth at time 0, asset depth at time 0)
	//Price1 = R1 / A1 (rune depth at time 1, asset depth at time 1)
	//PriceShift = Price1 / Price0
	//PriceShiftLoss = 2*sqrt(PriceShift) / (1 + PriceShift)
	price0 := float64(beforeDepth.RuneDepth) / float64(beforeDepth.AssetDepth)
	price1 := float64(lastDepth.RuneDepth) / float64(lastDepth.AssetDepth)
	ratio := price1 / price0
	return 2 * math.Sqrt(ratio) / (1 + ratio)
}

func jsonSwapHistory(w http.ResponseWriter, r *http.Request, _ httprouter.Params) {
	urlParams := r.URL.Query()

	buckets, merr := db.BucketsFromQuery(r.Context(), &urlParams)
	if merr != nil {
		merr.ReportHTTP(w)
		return
=======
func luvi(assetE8 int64, runeE8 int64, liquidityUnits int64) float64 {
	if liquidityUnits <= 0 {
		return math.NaN()
>>>>>>> 3fd8ee08
	}
	return math.Sqrt(float64(assetE8)*float64(runeE8)) / float64(liquidityUnits)
}

func luviIncrease(beforeDepth timeseries.PoolDepths, lastDepth timeseries.PoolDepths, beforeUnit int64, lastLiqUnit int64) float64 {
	// LUVI_Increase = LUVI1 / LUVI0
	liqUnitValIndex0 := luvi(beforeDepth.AssetDepth, beforeDepth.RuneDepth, beforeUnit)
	liqUnitValIndex1 := luvi(lastDepth.AssetDepth, lastDepth.RuneDepth, lastLiqUnit)
	return liqUnitValIndex1 / liqUnitValIndex0
}

func priceShiftLoss(beforeDepth timeseries.PoolDepths, lastDepth timeseries.PoolDepths) float64 {
	// Price0 = R0 / A0 (rune depth at time 0, asset depth at time 0)
	// Price1 = R1 / A1 (rune depth at time 1, asset depth at time 1)
	// PriceShift = Price1 / Price0
	// PriceShiftLoss = 2*sqrt(PriceShift) / (1 + PriceShift)
	price0 := float64(beforeDepth.RuneDepth) / float64(beforeDepth.AssetDepth)
	price1 := float64(lastDepth.RuneDepth) / float64(lastDepth.AssetDepth)
	ratio := price1 / price0
	return 2 * math.Sqrt(ratio) / (1 + ratio)
}

func toOapiOhlcvResponse(
	depths []stat.OHLCVBucket) (
	result oapigen.OHLCVHistoryResponse) {
	result.Intervals = make(oapigen.OHLCVHistoryIntervals, 0, len(depths))
	for _, bucket := range depths {
		minDate := bucket.Depths.MinDate
		maxDate := bucket.Depths.MaxDate
		if bucket.Depths.MinDate < bucket.Window.From.ToI() {
			minDate = bucket.Window.From.ToI()
		}
		if bucket.Depths.MinDate > bucket.Window.Until.ToI() {
			minDate = bucket.Window.Until.ToI()
		}
		if bucket.Depths.MaxDate < bucket.Window.From.ToI() {
			maxDate = bucket.Window.From.ToI()
		}
		if bucket.Depths.MaxDate > bucket.Window.Until.ToI() {
			maxDate = bucket.Window.Until.ToI()
		}
		result.Intervals = append(result.Intervals, oapigen.OHLCVHistoryItem{
			ClosePrice: floatStr(bucket.Depths.LastPrice),
			CloseTime:  util.IntStr(bucket.Window.Until.ToI()),
			HighPrice:  floatStr(bucket.Depths.MaxPrice),
			HighTime:   util.IntStr(maxDate),
			Liquidity:  util.IntStr(bucket.Depths.Liquidity),
			LowPrice:   floatStr(bucket.Depths.MinPrice),
			LowTime:    util.IntStr(minDate),
			OpenPrice:  floatStr(bucket.Depths.FirstPrice),
			OpenTime:   util.IntStr(bucket.Window.From.ToI()),
			Volume:     util.IntStr(bucket.Depths.Volume),
		})
	}
	result.Meta.StartTime = util.IntStr(depths[0].Window.From.ToI())
	result.Meta.EndTime = util.IntStr(depths[len(depths)-1].Window.Until.ToI())
	return
}

func jsonSwapHistory(w http.ResponseWriter, r *http.Request, params httprouter.Params) {
	f := func(w http.ResponseWriter, r *http.Request, params httprouter.Params) {
		urlParams := r.URL.Query()

		buckets, merr := db.BucketsFromQuery(r.Context(), &urlParams)
		if merr != nil {
			merr.ReportHTTP(w)
			return
		}

		var pool *string
		poolParam := util.ConsumeUrlParam(&urlParams, "pool")
		if poolParam != "" {
			pool = &poolParam
		}

		merr = util.CheckUrlEmpty(urlParams)
		if merr != nil {
			merr.ReportHTTP(w)
			return
		}

		mergedPoolSwaps, err := stat.GetPoolSwaps(r.Context(), pool, buckets)
		if err != nil {
			miderr.InternalErr(err.Error()).ReportHTTP(w)
			return
		}
		var result oapigen.SwapHistoryResponse = createVolumeIntervals(mergedPoolSwaps)
		if buckets.OneInterval() {
			result.Intervals = oapigen.SwapHistoryIntervals{}
		}
		respJSON(w, result)
	}
	GlobalApiCacheStore.Get(GlobalApiCacheStore.LongTermLifetime, f, w, r, params)
}

func jsonTsSwapHistory(w http.ResponseWriter, r *http.Request, params httprouter.Params) {
	f := func(w http.ResponseWriter, r *http.Request, params httprouter.Params) {
		urlParams := r.URL.Query()

		buckets, merr := db.BucketsFromQuery(r.Context(), &urlParams)
		if merr != nil {
			merr.ReportHTTP(w)
			return
		}

		var pool *string
		poolParam := util.ConsumeUrlParam(&urlParams, "pool")
		if poolParam != "" {
			pool = &poolParam
		}

		merr = util.CheckUrlEmpty(urlParams)
		if merr != nil {
			merr.ReportHTTP(w)
			return
		}

		mergedPoolSwaps, err := stat.GetPoolTsSwaps(r.Context(), pool, buckets)
		if err != nil {
			miderr.InternalErr(err.Error()).ReportHTTP(w)
			return
		}
		var result oapigen.SwapHistoryResponse = createVolumeIntervals(mergedPoolSwaps)
		if buckets.OneInterval() {
			result.Intervals = oapigen.SwapHistoryIntervals{}
		}
		respJSON(w, result)
	}
	GlobalApiCacheStore.Get(GlobalApiCacheStore.LongTermLifetime, f, w, r, params)
}

func toSwapHistoryItem(bucket stat.SwapBucket) oapigen.SwapHistoryItem {
	return oapigen.SwapHistoryItem{
		StartTime:              util.IntStr(bucket.StartTime.ToI()),
		EndTime:                util.IntStr(bucket.EndTime.ToI()),
		ToAssetVolume:          util.IntStr(bucket.RuneToAssetVolume),
		ToRuneVolume:           util.IntStr(bucket.AssetToRuneVolume),
		SynthMintVolume:        util.IntStr(bucket.RuneToSynthVolume),
		SynthRedeemVolume:      util.IntStr(bucket.SynthToRuneVolume),
		TotalVolume:            util.IntStr(bucket.TotalVolume),
		ToAssetCount:           util.IntStr(bucket.RuneToAssetCount),
		ToRuneCount:            util.IntStr(bucket.AssetToRuneCount),
		SynthMintCount:         util.IntStr(bucket.RuneToSynthCount),
		SynthRedeemCount:       util.IntStr(bucket.SynthToRuneCount),
		TotalCount:             util.IntStr(bucket.TotalCount),
		ToAssetFees:            util.IntStr(bucket.RuneToAssetFees),
		ToRuneFees:             util.IntStr(bucket.AssetToRuneFees),
		SynthMintFees:          util.IntStr(bucket.RuneToSynthFees),
		SynthRedeemFees:        util.IntStr(bucket.SynthToRuneFees),
		TotalFees:              util.IntStr(bucket.TotalFees),
		ToAssetAverageSlip:     ratioStr(bucket.RuneToAssetSlip, bucket.RuneToAssetCount),
		ToRuneAverageSlip:      ratioStr(bucket.AssetToRuneSlip, bucket.AssetToRuneCount),
		SynthMintAverageSlip:   ratioStr(bucket.RuneToSynthSlip, bucket.RuneToSynthCount),
		SynthRedeemAverageSlip: ratioStr(bucket.SynthToRuneSlip, bucket.SynthToRuneCount),
		AverageSlip:            ratioStr(bucket.TotalSlip, bucket.TotalCount),
		RunePriceUSD:           floatStr(bucket.RunePriceUSD),
	}
}

func createVolumeIntervals(buckets []stat.SwapBucket) (result oapigen.SwapHistoryResponse) {
	metaBucket := stat.SwapBucket{}

	for _, bucket := range buckets {
		metaBucket.AddBucket(bucket)

		result.Intervals = append(result.Intervals, toSwapHistoryItem(bucket))
	}

	result.Meta = toSwapHistoryItem(metaBucket)
	result.Meta.StartTime = result.Intervals[0].StartTime
	result.Meta.EndTime = result.Intervals[len(result.Intervals)-1].EndTime
	result.Meta.RunePriceUSD = result.Intervals[len(result.Intervals)-1].RunePriceUSD
	return
}

// TODO(huginn): remove when bonds are fixed
var ShowBonds bool = false

func jsonTVLHistory(w http.ResponseWriter, r *http.Request, params httprouter.Params) {
	f := func(w http.ResponseWriter, r *http.Request, params httprouter.Params) {
		urlParams := r.URL.Query()

		buckets, merr := db.BucketsFromQuery(r.Context(), &urlParams)
		if merr != nil {
			merr.ReportHTTP(w)
			return
		}
		merr = util.CheckUrlEmpty(urlParams)
		if merr != nil {
			merr.ReportHTTP(w)
			return
		}

<<<<<<< HEAD
	// TODO(huginn): optimize, just this call is 1.8 sec
	// defer timer.Console("tvlDepthSingle")()
	depths, err := stat.TVLDepthHistory(r.Context(), buckets)
	if err != nil {
		miderr.InternalErrE(err).ReportHTTP(w)
		return
	}

	bonds, err := stat.BondsHistory(r.Context(), buckets)
	if err != nil {
		miderr.InternalErrE(err).ReportHTTP(w)
		return
	}
	if len(depths) != len(bonds) || depths[0].Window != bonds[0].Window {
		miderr.InternalErr("Buckets misalligned").ReportHTTP(w)
		return
	}

	var result oapigen.TVLHistoryResponse = toTVLHistoryResponse(depths, bonds)
	respJSON(w, result)
=======
		depths, err := stat.TVLDepthHistory(r.Context(), buckets)
		if err != nil {
			miderr.InternalErrE(err).ReportHTTP(w)
			return
		}
		bonds, err := stat.BondsHistory(r.Context(), buckets)
		if err != nil {
			miderr.InternalErrE(err).ReportHTTP(w)
			return
		}
		if len(depths) != len(bonds) || depths[0].Window != bonds[0].Window {
			miderr.InternalErr("Buckets misalligned").ReportHTTP(w)
			return
		}
		var result oapigen.TVLHistoryResponse = toTVLHistoryResponse(depths, bonds)
		respJSON(w, result)
	}
	GlobalApiCacheStore.Get(GlobalApiCacheStore.LongTermLifetime, f, w, r, params)
>>>>>>> 3fd8ee08
}

func toTVLHistoryResponse(depths []stat.TVLDepthBucket, bonds []stat.BondBucket) (result oapigen.TVLHistoryResponse) {
	showBonds := func(value string) *string {
		if !ShowBonds {
			return nil
		}
		return &value
	}

	result.Intervals = make(oapigen.TVLHistoryIntervals, 0, len(depths))
	for i, bucket := range depths {
		pools := 2 * bucket.TotalPoolDepth
		bonds := bonds[i].Bonds
		result.Intervals = append(result.Intervals, oapigen.TVLHistoryItem{
			StartTime:        util.IntStr(bucket.Window.From.ToI()),
			EndTime:          util.IntStr(bucket.Window.Until.ToI()),
			TotalValuePooled: util.IntStr(pools),
			TotalValueBonded: showBonds(util.IntStr(bonds)),
			TotalValueLocked: showBonds(util.IntStr(pools + bonds)),
			RunePriceUSD:     floatStr(bucket.RunePriceUSD),
		})
	}
	result.Meta = result.Intervals[len(depths)-1]
	result.Meta.StartTime = result.Intervals[0].StartTime
	return
}

type Network struct {
	ActiveBonds     []string `json:"activeBonds,string"`
	ActiveNodeCount int      `json:"activeNodeCount,string"`
	BlockRewards    struct {
		BlockReward int64 `json:"blockReward,string"`
		BondReward  int64 `json:"bondReward,string"`
		PoolReward  int64 `json:"poolReward,string"`
	} `json:"blockRewards"`
	BondMetrics struct {
		TotalActiveBond    int64 `json:"totalActiveBond,string"`
		AverageActiveBond  int64 `json:"averageActiveBond,string"`
		MedianActiveBond   int64 `json:"medianActiveBond,string"`
		MinimumActiveBond  int64 `json:"minimumActiveBond,string"`
		MaximumActiveBond  int64 `json:"maximumActiveBond,string"`
		TotalStandbyBond   int64 `json:"totalStandbyBond,string"`
		MinimumStandbyBond int64 `json:"minimumStandbyBond,string"`
		MaximumStandbyBond int64 `json:"maximumStandbyBond,string"`
		AverageStandbyBond int64 `json:"averageStandbyBond,string"`
		MedianStandbyBond  int64 `json:"medianStandbyBond,string"`
	} `json:"bondMetrics"`
	StandbyBonds            []string `json:"standbyBonds,string"`
	StandbyNodeCount        int      `json:"standbyNodeCount,string"`
	TotalPooledRune         int64    `json:"totalPooledRune,string"`
	TotalReserve            int64    `json:"totalReserve,string"`
	NextChurnHeight         int64    `json:"nextChurnHeight,string"`
	PoolActivationCountdown int64    `json:"poolActivationCountdown,string"`
	PoolShareFactor         float64  `json:"poolShareFactor,string"`
	BondingAPY              float64  `json:"bondingAPY,string"`
	LiquidityAPY            float64  `json:"liquidityAPY,string"`
}

func jsonNetwork(w http.ResponseWriter, r *http.Request, params httprouter.Params) {
	f := func(w http.ResponseWriter, r *http.Request, params httprouter.Params) {
		merr := util.CheckUrlEmpty(r.URL.Query())
		if merr != nil {
			merr.ReportHTTP(w)
			return
		}

		network, err := timeseries.GetNetworkData(r.Context())
		if err != nil {
			respError(w, err)
			return
		}

		respJSON(w, convertNetwork(network))
	}
	GlobalApiCacheStore.Get(GlobalApiCacheStore.MidTermLifetime, f, w, r, params)
}

func convertNetwork(network model.Network) oapigen.Network {
	return oapigen.Network{
		ActiveBonds:     intArrayStrs(network.ActiveBonds),
		ActiveNodeCount: util.IntStr(network.ActiveNodeCount),
		BlockRewards: oapigen.BlockRewards{
			BlockReward: util.IntStr(network.BlockRewards.BlockReward),
			BondReward:  util.IntStr(network.BlockRewards.BondReward),
			PoolReward:  util.IntStr(network.BlockRewards.PoolReward),
		},
		// TODO(acsaba): create bondmetrics right away with this type.
		BondMetrics: oapigen.BondMetrics{
			TotalActiveBond:    util.IntStr(network.BondMetrics.Active.TotalBond),
			AverageActiveBond:  util.IntStr(network.BondMetrics.Active.AverageBond),
			MedianActiveBond:   util.IntStr(network.BondMetrics.Active.MedianBond),
			MinimumActiveBond:  util.IntStr(network.BondMetrics.Active.MinimumBond),
			MaximumActiveBond:  util.IntStr(network.BondMetrics.Active.MaximumBond),
			TotalStandbyBond:   util.IntStr(network.BondMetrics.Standby.TotalBond),
			AverageStandbyBond: util.IntStr(network.BondMetrics.Standby.AverageBond),
			MedianStandbyBond:  util.IntStr(network.BondMetrics.Standby.MedianBond),
			MinimumStandbyBond: util.IntStr(network.BondMetrics.Standby.MinimumBond),
			MaximumStandbyBond: util.IntStr(network.BondMetrics.Standby.MaximumBond),
		},
		BondingAPY:              floatStr(network.BondingApy),
		LiquidityAPY:            floatStr(network.LiquidityApy),
		NextChurnHeight:         util.IntStr(network.NextChurnHeight),
		PoolActivationCountdown: util.IntStr(network.PoolActivationCountdown),
		PoolShareFactor:         floatStr(network.PoolShareFactor),
		StandbyBonds:            intArrayStrs(network.StandbyBonds),
		StandbyNodeCount:        util.IntStr(network.StandbyNodeCount),
		TotalReserve:            util.IntStr(network.TotalReserve),
		TotalPooledRune:         util.IntStr(network.TotalPooledRune),
	}
}

type Node struct {
	Secp256K1 string `json:"secp256k1"`
	Ed25519   string `json:"ed25519"`
}

func jsonNodes(w http.ResponseWriter, r *http.Request, _ httprouter.Params) {
	secpAddrs, edAddrs, err := timeseries.NodesSecpAndEd(r.Context(), time.Now())
	if err != nil {
		respError(w, err)
		return
	}

	m := make(map[string]struct {
		Secp string
		Ed   string
	}, len(secpAddrs))
	for key, addr := range secpAddrs {
		e := m[addr]
		e.Secp = key
		m[addr] = e
	}
	for key, addr := range edAddrs {
		e := m[addr]
		e.Ed = key
		m[addr] = e
	}

	array := make([]oapigen.Node, 0, len(m))
	for key, e := range m {
		array = append(array, oapigen.Node{
			Secp256k1:   e.Secp,
			Ed25519:     e.Ed,
			NodeAddress: key,
		})
	}
	respJSON(w, array)
}

// Filters out Suspended pools.
// If there is a status url parameter then returns pools with that status only.
func poolsWithRequestedStatus(ctx context.Context, urlParams *url.Values, statusMap map[string]string) ([]string, error) {
	pools, err := timeseries.PoolsWithDeposit(ctx)
	if err != nil {
		return nil, err
	}
	requestedStatus := util.ConsumeUrlParam(urlParams, "status")
	if requestedStatus != "" {
		const errormsg = "Max one status parameter, accepted values: available, staged, suspended"
		requestedStatus = strings.ToLower(requestedStatus)
		// Allowed statuses in
		// https://gitlab.com/thorchain/thornode/-/blob/master/x/thorchain/types/type_pool.go
		if requestedStatus != "available" && requestedStatus != "staged" && requestedStatus != "suspended" {
			return nil, fmt.Errorf(errormsg)
		}
	}
	ret := []string{}
	for _, pool := range pools {
		poolStatus := poolStatusFromMap(pool, statusMap)
		if poolStatus != "suspended" && (requestedStatus == "" || poolStatus == requestedStatus) {
			ret = append(ret, pool)
		}
	}
	return ret, nil
}

type poolAggregates struct {
	dailyVolumes        map[string]int64
	liquidityUnits      map[string]int64
	synthSupply         map[string]int64
	poolAPYs            map[string]float64
	assetE8DepthPerPool map[string]int64
	runeE8DepthPerPool  map[string]int64
}

func getPoolAggregates(ctx context.Context, pools []string) (*poolAggregates, error) {
	assetE8DepthPerPool, runeE8DepthPerPool, synthE8DepthPerPool, _ := timeseries.AllDepths()
	now := db.NowSecond()

	var dailyVolumes map[string]int64
	if poolVol24job != nil && poolVol24job.response.buf.Len() > 0 {
		err := json.Unmarshal(poolVol24job.response.buf.Bytes(), &dailyVolumes)
		if err != nil {
			return nil, err
		}
	} else {
		window24h := db.Window{From: now - 24*60*60, Until: now}
		var err error
		dailyVolumes, err = stat.PoolsTotalVolume(ctx, pools, window24h)
		if err != nil {
			return nil, err
		}
	}

	liquidityUnits, err := stat.CurrentPoolsLiquidityUnits(ctx, pools)
	if err != nil {
		return nil, err
	}

	var poolAPYs map[string]float64
	if poolApyJob != nil && poolVol24job.response.buf.Len() > 0 {
		err = json.Unmarshal(poolApyJob.response.buf.Bytes(), &poolAPYs)
	} else {
		week := db.Window{From: now - 7*24*60*60, Until: now}
		poolAPYs, err = timeseries.GetPoolAPY(ctx, runeE8DepthPerPool, pools, week)
	}

	aggregates := poolAggregates{
		dailyVolumes:        dailyVolumes,
		liquidityUnits:      liquidityUnits,
		synthSupply:         synthE8DepthPerPool,
		poolAPYs:            poolAPYs,
		assetE8DepthPerPool: assetE8DepthPerPool,
		runeE8DepthPerPool:  runeE8DepthPerPool,
	}

	return &aggregates, nil
}

func poolStatusFromMap(pool string, statusMap map[string]string) string {
	status, ok := statusMap[pool]
	if !ok {
		status = timeseries.DefaultPoolStatus
	}
	return status
}

func buildPoolDetail(
	ctx context.Context, pool, status string, aggregates poolAggregates, runePriceUsd float64) oapigen.PoolDetail {
	assetDepth := aggregates.assetE8DepthPerPool[pool]
	runeDepth := aggregates.runeE8DepthPerPool[pool]
	synthSupply := aggregates.synthSupply[pool]
	dailyVolume := aggregates.dailyVolumes[pool]
	liquidityUnits := aggregates.liquidityUnits[pool]
	synthUnits := timeseries.GetSinglePoolSynthUnits(ctx, assetDepth, synthSupply, liquidityUnits)
	poolUnits := liquidityUnits + synthUnits
	poolAPY := aggregates.poolAPYs[pool]
	price := timeseries.AssetPrice(assetDepth, runeDepth)
	priceUSD := price * runePriceUsd

	return oapigen.PoolDetail{
		Asset:          pool,
		AssetDepth:     util.IntStr(assetDepth),
		RuneDepth:      util.IntStr(runeDepth),
		PoolAPY:        floatStr(poolAPY),
		AssetPrice:     floatStr(price),
		AssetPriceUSD:  floatStr(priceUSD),
		Status:         status,
		Units:          util.IntStr(poolUnits),
		LiquidityUnits: util.IntStr(liquidityUnits),
		SynthUnits:     util.IntStr(synthUnits),
		SynthSupply:    util.IntStr(synthSupply),
		Volume24h:      util.IntStr(dailyVolume),
	}
}

func jsonPools(w http.ResponseWriter, r *http.Request, params httprouter.Params) {
	f := func(w http.ResponseWriter, r *http.Request, _ httprouter.Params) {
		urlParams := r.URL.Query()

		_, lastTime, _ := timeseries.LastBlock()
		statusMap, err := timeseries.GetPoolsStatuses(r.Context(), db.Nano(lastTime.UnixNano()))
		if err != nil {
			respError(w, err)
			return
		}
		pools, err := poolsWithRequestedStatus(r.Context(), &urlParams, statusMap)
		if err != nil {
			respError(w, err)
			return
		}

		merr := util.CheckUrlEmpty(urlParams)
		if merr != nil {
			merr.ReportHTTP(w)
			return
		}

		aggregates, err := getPoolAggregates(r.Context(), pools)
		if err != nil {
			respError(w, err)
			return
		}

		runePriceUsd := stat.RunePriceUSD()

		poolsResponse := oapigen.PoolsResponse{}
		for _, pool := range pools {
			runeDepth := aggregates.runeE8DepthPerPool[pool]
			assetDepth := aggregates.assetE8DepthPerPool[pool]
			if 0 < runeDepth && 0 < assetDepth {
				status := poolStatusFromMap(pool, statusMap)
				poolsResponse = append(poolsResponse, buildPoolDetail(r.Context(), pool, status, *aggregates, runePriceUsd))
			}
		}

		respJSON(w, poolsResponse)
	}
	GlobalApiCacheStore.Get(GlobalApiCacheStore.ShortTermLifetime, f, w, r, params)
}

func jsonohlcv(w http.ResponseWriter, r *http.Request, ps httprouter.Params) {
	f := func(w http.ResponseWriter, r *http.Request, ps httprouter.Params) {
		pool := ps[0].Value

		if !timeseries.PoolExists(pool) {
			miderr.BadRequestF("Unknown pool: %s", pool).ReportHTTP(w)
			return
		}

		urlParams := r.URL.Query()
		buckets, merr := db.BucketsFromQuery(r.Context(), &urlParams)
		if merr != nil {
			merr.ReportHTTP(w)
			return
		}

		merr = util.CheckUrlEmpty(urlParams)
		if merr != nil {
			merr.ReportHTTP(w)
			return
		}

		depths, err := stat.PoolOHLCVHistory(r.Context(), buckets, pool)
		if err != nil {
			miderr.InternalErrE(err).ReportHTTP(w)
			return
		}
		swaps, err := stat.GetPoolSwaps(r.Context(), &pool, buckets)
		if err != nil {
			miderr.InternalErrE(err).ReportHTTP(w)
			return
		}
		for i := 0; i < buckets.Count(); i++ {
			depths[i].Depths.Volume = swaps[i].TotalVolume
		}
		var result oapigen.OHLCVHistoryResponse = toOapiOhlcvResponse(depths)
		respJSON(w, result)
	}
	GlobalApiCacheStore.Get(GlobalApiCacheStore.LongTermLifetime, f, w, r, ps)
}

func jsonPool(w http.ResponseWriter, r *http.Request, ps httprouter.Params) {
	f := func(w http.ResponseWriter, r *http.Request, ps httprouter.Params) {
		merr := util.CheckUrlEmpty(r.URL.Query())
		if merr != nil {
			merr.ReportHTTP(w)
			return
		}

		pool := ps[0].Value

		if !timeseries.PoolExistsNow(pool) {
			miderr.BadRequestF("Unknown pool: %s", pool).ReportHTTP(w)
			return
		}

		status, err := timeseries.PoolStatus(r.Context(), pool)
		if err != nil {
			miderr.InternalErrE(err).ReportHTTP(w)
			return
		}

		aggregates, err := getPoolAggregates(r.Context(), []string{pool})
		if err != nil {
			miderr.InternalErrE(err).ReportHTTP(w)
			return
		}

		runePriceUsd := stat.RunePriceUSD()

		var poolResponse oapigen.PoolResponse
		poolResponse = oapigen.PoolResponse(
			buildPoolDetail(r.Context(), pool, status, *aggregates, runePriceUsd))
		respJSON(w, poolResponse)
	}
	GlobalApiCacheStore.Get(GlobalApiCacheStore.ShortTermLifetime, f, w, r, ps)
}

// returns string array
func jsonMembers(w http.ResponseWriter, r *http.Request, _ httprouter.Params) {
	urlParams := r.URL.Query()

	var pool *string
	poolParam := util.ConsumeUrlParam(&urlParams, "pool")
	if poolParam != "" {
		pool = &poolParam
		if !timeseries.PoolExists(*pool) {
			miderr.BadRequestF("Unknown pool: %s", *pool).ReportHTTP(w)
			return
		}
	}
	merr := util.CheckUrlEmpty(urlParams)
	if merr != nil {
		merr.ReportHTTP(w)
		return
	}

	addrs, err := timeseries.GetMemberAddrs(r.Context(), pool)
	if err != nil {
		respError(w, err)
		return
	}
	result := oapigen.MembersResponse(addrs)
	respJSON(w, result)
}

func jsonMemberDetails(w http.ResponseWriter, r *http.Request, ps httprouter.Params) {
	merr := util.CheckUrlEmpty(r.URL.Query())
	if merr != nil {
		merr.ReportHTTP(w)
		return
	}

	addr := ps[0].Value

	var pools timeseries.MemberPools
	var err error
	for _, addr := range []string{addr, strings.ToLower(addr)} {
		pools, err = timeseries.GetMemberPools(r.Context(), addr)
		if err != nil {
			respError(w, err)
			return
		}
		if len(pools) > 0 {
			break
		}
	}
	if len(pools) == 0 {
		http.Error(w, "Not Found", http.StatusNotFound)
		return
	}

	respJSON(w, oapigen.MemberDetailsResponse{
		Pools: pools.ToOapigen(),
	})
}

func jsonFullMemberDetails(w http.ResponseWriter, r *http.Request, ps httprouter.Params) {
	urlParams := r.URL.Query()
	addrs := util.ConsumeUrlParam(&urlParams, "address")
	address := strings.Split(addrs, ",")
	var allPools []oapigen.FullMemberPool
	for _, addr := range address {
		var pools timeseries.MemberPools
		var err error
		for _, addr := range []string{addr, strings.ToLower(addr)} {
			pools, err = timeseries.GetFullMemberPools(r.Context(), addr)
			if err != nil {
				respError(w, err)
				return
			}
			if len(pools) > 0 {
				break
			}
		}
		if pools != nil {
			for _, memberPool := range pools {
				liquidityUnits, err := stat.CurrentPoolsLiquidityUnits(ctx, []string{memberPool.Pool})
				if err != nil {
					miderr.InternalErrE(err).ReportHTTP(w)
					return
				}
				state := timeseries.Latest.GetState()
				poolInfo := state.PoolInfo(memberPool.Pool)
				synthUnits := timeseries.GetSinglePoolSynthUnits(ctx, poolInfo.AssetDepth, poolInfo.SynthDepth, liquidityUnits[memberPool.Pool])

				allPools = append(allPools, oapigen.FullMemberPool{
					Pool:           memberPool.Pool,
					RuneAddress:    memberPool.RuneAddress,
					AssetAddress:   memberPool.AssetAddress,
					PoolUnits:      util.IntStr(liquidityUnits[memberPool.Pool] + synthUnits),
					SharedUnits:    util.IntStr(memberPool.LiquidityUnits),
					RuneAdded:      util.IntStr(memberPool.RuneAdded),
					AssetAdded:     util.IntStr(memberPool.AssetAdded),
					RuneWithdrawn:  util.IntStr(memberPool.RuneWithdrawn),
					AssetWithdrawn: util.IntStr(memberPool.AssetWithdrawn),
					RunePending:    util.IntStr(memberPool.RunePending),
					AssetPending:   util.IntStr(memberPool.AssetPending),
					DateFirstAdded: util.IntStr(memberPool.DateFirstAdded),
					DateLastAdded:  util.IntStr(memberPool.DateLastAdded),
				})
			}
		}
	}
	for i := 0; i < len(allPools); i++ {
		for j := i + 1; j < len(allPools); j++ {
			if reflect.DeepEqual(allPools[i], allPools[j]) {
				allPools = append(allPools[:j], allPools[j+1:]...)
				j--
			}
		}
	}
	respJSON(w, allPools)
}

func jsonLPDetails(w http.ResponseWriter, r *http.Request, ps httprouter.Params) {
	addr := ps[0].Value

	urlParams := r.URL.Query()
	poolsStr := util.ConsumeUrlParam(&urlParams, "pools")
	if poolsStr == "" {
		http.Error(w, "Invalid pools", http.StatusBadRequest)
		return
	}
	pools := strings.Split(poolsStr, ",")
	allPools, err := timeseries.GetFullMemberPools(r.Context(), addr)
	if err != nil {
		respError(w, err)
		return
	}
	var selectedPools []timeseries.MemberPool
	for _, memberPool := range allPools {
		for _, pool := range pools {
			if memberPool.Pool == pool {
				selectedPools = append(selectedPools, memberPool)
			}
		}
	}
	if len(selectedPools) == 0 {
		http.Error(w, "Not Found", http.StatusNotFound)
		return
	}

	aggregates, err := getPoolAggregates(r.Context(), pools)
	if err != nil {
		miderr.InternalErrE(err).ReportHTTP(w)
		return
	}
	var lpDetails []oapigen.LPDetail
	for _, memberPool := range selectedPools {
		var lpDetail []timeseries.LPDetail
		lpDetail, err = timeseries.GetLpDetail(r.Context(), memberPool.RuneAddress, memberPool.AssetAddress, memberPool.Pool)
		if err != nil {
			respError(w, err)
			return
		}
		for i := 0; i < len(lpDetail); i++ {
			for j := i + 1; j < len(lpDetail); j++ {
				if lpDetail[i].Date > lpDetail[j].Date {
					temp := lpDetail[i]
					lpDetail[i] = lpDetail[j]
					lpDetail[j] = temp
				}
			}
		}
		for i := 0; i < len(lpDetail); i++ {
			start := lpDetail[i].Date
			end := int64(-1)
			if i+1 < len(lpDetail) {
				end = lpDetail[i+1].Date
			}
			res, err := stat.GetPoolSwapsFee(r.Context(), memberPool.Pool, start, end)
			if err != nil {
				miderr.InternalErrE(err).ReportHTTP(w)
				return
			}
			rewards, err := stat.GetPoolRewards(r.Context(), memberPool.Pool, start, end)
			if err != nil {
				miderr.InternalErrE(err).ReportHTTP(w)
				return
			}
			lpDetail[i].RuneLiquidityFee = res.RuneAmount
			lpDetail[i].AssetLiquidityFee = res.AssetAmount
			lpDetail[i].BlockRewards = rewards
		}
		assetPrice := float64(aggregates.runeE8DepthPerPool[memberPool.Pool]) / float64(aggregates.assetE8DepthPerPool[memberPool.Pool])
		runePrice := stat.RunePriceUSD()

		units := int64(0)
		stakeDetail := make([]oapigen.StakeDetail, 0)
		withdrawDetail := make([]oapigen.StakeDetail, 0)
		stakedAsset := int64(0)
		stakedRune := int64(0)
		stakedUsd := int64(0)
		runeFees := float64(0)
		assetFees := float64(0)
		usdFees := float64(0)
		rewards := float64(0)
		totalUsd := float64(0)
		for _, lp := range lpDetail {
			units += lp.LiquidityUnits
			totalUsd = float64(units) * float64(aggregates.assetE8DepthPerPool[memberPool.Pool]) * assetPrice * runePrice
			totalUsd += float64(units) * float64(aggregates.runeE8DepthPerPool[memberPool.Pool]) * runePrice
			if totalUsd <= 1 || units == 0 {
				units = int64(0)
				stakeDetail = make([]oapigen.StakeDetail, 0)
				withdrawDetail = make([]oapigen.StakeDetail, 0)
				stakedAsset = int64(0)
				stakedRune = int64(0)
				stakedUsd = int64(0)
				runeFees = float64(0)
				assetFees = float64(0)
				usdFees = float64(0)
				rewards = float64(0)
				totalUsd = float64(0)
				continue
			}
			runeFee := float64(lp.RuneLiquidityFee) * float64(units) / float64(lp.PoolUnit)
			assetFee := float64(lp.AssetLiquidityFee) * float64(units) / float64(lp.PoolUnit)
			usdFee := runeFee*lp.RunePriceUsd + assetFee*lp.AssetPriceUsd
			runeFees += runeFee
			assetFees += assetFee
			usdFees += usdFee
			rewards += float64(lp.BlockRewards) * float64(units) / float64(aggregates.liquidityUnits[memberPool.Pool])
			if lp.AssetAdded > 0 || lp.RuneAdded > 0 {
				stakeDetail = append(stakeDetail, oapigen.StakeDetail{
					AssetAmount:   util.IntStr(lp.AssetAdded),
					RuneAmount:    util.IntStr(lp.RuneAdded),
					AssetPriceUsd: floatStr(lp.AssetPriceUsd),
					RunePriceUsd:  floatStr(lp.RunePriceUsd),
					AssetPrice:    floatStr(lp.AssetPriceUsd / lp.RunePriceUsd),
					Date:          util.IntStr(lp.Date),
					Height:        util.IntStr(lp.Height),
					AssetDepth:    util.IntStr(lp.AssetDepth),
					RuneDepth:     util.IntStr(lp.RuneDepth),
					PoolUnits:     util.IntStr(lp.PoolUnit),
					SharedUnits:   util.IntStr(lp.LiquidityUnits),
				})
			} else {
				withdrawDetail = append(withdrawDetail, oapigen.StakeDetail{
					AssetAmount:   util.IntStr(lp.AssetWithdrawn),
					RuneAmount:    util.IntStr(lp.RuneWithdrawn),
					AssetPriceUsd: floatStr(lp.AssetPriceUsd),
					RunePriceUsd:  floatStr(lp.RunePriceUsd),
					AssetPrice:    floatStr(lp.AssetPriceUsd / lp.RunePriceUsd),
					Date:          util.IntStr(lp.Date),
					Height:        util.IntStr(lp.Height),
					AssetDepth:    util.IntStr(lp.AssetDepth),
					RuneDepth:     util.IntStr(lp.RuneDepth),
					PoolUnits:     util.IntStr(lp.PoolUnit),
					SharedUnits:   util.IntStr(lp.LiquidityUnits),
					BasisPoint:    floatStr(10000 * float64(-1*lp.LiquidityUnits) / float64(units-lp.LiquidityUnits)),
				})
			}
			stakedAsset = stakedAsset + lp.AssetAdded - lp.AssetWithdrawn
			stakedRune = stakedRune + lp.RuneAdded - lp.RuneWithdrawn
			stakedUsd = stakedUsd + int64(float64(lp.AssetAdded-lp.AssetWithdrawn)*lp.AssetPriceUsd)
			stakedUsd = stakedUsd + int64(float64(lp.RuneAdded-lp.RuneWithdrawn)*lp.RunePriceUsd)
		}

		lpDetails = append(lpDetails, oapigen.LPDetail{
			SharedUnits:    util.IntStr(memberPool.LiquidityUnits),
			StakeDetail:    stakeDetail,
			WithdrawDetail: withdrawDetail,
			AssetEarned:    floatStr(assetFees),
			RuneEarned:     floatStr(runeFees),
			UsdEarned:      floatStr(usdFees),
			Rewards:        floatStr(rewards),
			Pool:           memberPool.Pool,
			RuneAddress:    memberPool.RuneAddress,
			AssetAddress:   memberPool.AssetAddress,
		})
	}
	assetE8DepthPerPool, runeE8DepthPerPool, _, _ := timeseries.AllDepths()
	liquidityUnits, err := stat.CurrentPoolsLiquidityUnits(ctx, pools)
	if err != nil {
		miderr.InternalErrE(err).ReportHTTP(w)
		return
	}
	for i, lp := range lpDetails {
		assetPrice := float64(runeE8DepthPerPool[lp.Pool]) / float64(assetE8DepthPerPool[lp.Pool])
		runePrice := stat.RunePriceUSD()
		lpDetails[i].AssetDepth = util.IntStr(assetE8DepthPerPool[lp.Pool])
		lpDetails[i].RuneDepth = util.IntStr(runeE8DepthPerPool[lp.Pool])
		lpDetails[i].AssetPriceUsd = floatStr(assetPrice * runePrice)
		lpDetails[i].AssetPrice = floatStr(assetPrice)
		lpDetails[i].RunePriceUsd = floatStr(runePrice)
		state := timeseries.Latest.GetState()
		poolInfo := state.PoolInfo(lp.Pool)
		synthUnits := timeseries.GetSinglePoolSynthUnits(ctx, poolInfo.AssetDepth, poolInfo.SynthDepth, liquidityUnits[lp.Pool])
		lpDetails[i].PoolUnits = util.IntStr(liquidityUnits[lp.Pool] + synthUnits)
	}
	respJSON(w, lpDetails)
}

func jsonTHORName(w http.ResponseWriter, r *http.Request, ps httprouter.Params) {
	merr := util.CheckUrlEmpty(r.URL.Query())
	if merr != nil {
		merr.ReportHTTP(w)
		return
	}

	name := ps[0].Value

	n, err := timeseries.GetTHORName(r.Context(), &name)
	if err != nil {
		respError(w, err)
		return
	}
	if n.Owner == "" {
		http.Error(w, "Not Found", http.StatusNotFound)
		return
	}

	entries := make([]oapigen.THORNameEntry, len(n.Entries))
	for i, e := range n.Entries {
		entries[i] = oapigen.THORNameEntry{
			Chain:   e.Chain,
			Address: e.Address,
		}
	}

	respJSON(w, oapigen.THORNameDetailsResponse{
		Owner:   n.Owner,
		Expire:  util.IntStr(n.Expire),
		Entries: entries,
	})
}

<<<<<<< HEAD
func jsonTHORNameAddress(w http.ResponseWriter, r *http.Request, ps httprouter.Params) {
=======
type ThornameReverseLookupFunc func(ctx context.Context, addr *string) (names []string, err error)

func jsonTHORNameReverse(
	w http.ResponseWriter, r *http.Request, ps httprouter.Params,
	lookupFunc ThornameReverseLookupFunc) {
>>>>>>> 3fd8ee08
	merr := util.CheckUrlEmpty(r.URL.Query())
	if merr != nil {
		merr.ReportHTTP(w)
		return
	}

<<<<<<< HEAD
	caseSensitiveAddr := ps[0].Value

	var names []string
	for _, addr := range []string{caseSensitiveAddr, strings.ToLower(caseSensitiveAddr)} {
		var err error
		names, err = timeseries.GetTHORNamesByAddress(r.Context(), &addr)
=======
	addr := ps[0].Value

	var names []string
	for _, addr := range withLowered(addr) {
		var err error
		names, err = lookupFunc(r.Context(), &addr)
>>>>>>> 3fd8ee08
		if err != nil {
			respError(w, err)
			return
		}
		if 0 < len(names) {
			break
		}
	}
<<<<<<< HEAD

=======
>>>>>>> 3fd8ee08
	if len(names) == 0 {
		http.Error(w, "Not Found", http.StatusNotFound)
		return
	}

	respJSON(w, oapigen.ReverseTHORNameResponse(
		names,
	))
}

<<<<<<< HEAD
type directionMap map[db.SwapDirection]int64

func (d directionMap) sum() (ret int64) {
	for _, v := range d {
		ret += v
	}
	return
}

func counts(directions []stat.OneDirectionSwapBucket) directionMap {
	counts := directionMap{}
	for _, v := range directions {
		counts[v.Direction] = v.Count
	}
	return counts
}

func volumes(directions []stat.OneDirectionSwapBucket) directionMap {
	volumes := directionMap{}
	for _, v := range directions {
		volumes[v.Direction] = v.VolumeInRune
	}
	return volumes
}

// TODO(muninn): remove cache once it's <0.5s
=======
func jsonTHORNameAddress(w http.ResponseWriter, r *http.Request, ps httprouter.Params) {
	jsonTHORNameReverse(w, r, ps, timeseries.GetTHORNamesByAddress)
}

func jsonTHORNameOwner(w http.ResponseWriter, r *http.Request, ps httprouter.Params) {
	jsonTHORNameReverse(w, r, ps, timeseries.GetTHORNamesByOwnerAddress)
}

func calculateAPY(periodicRate float64, periodsPerYear float64) float64 {
	if 1 < periodsPerYear {
		return math.Pow(1+periodicRate, periodsPerYear) - 1
	}
	return periodicRate * periodsPerYear
}

func calculatePoolAPY(ctx context.Context, w io.Writer) error {
	pools, err := timeseries.PoolsWithDeposit(ctx)
	if err != nil {
		return err
	}
	now := db.NowSecond()
	window := db.Window{From: now - 7*24*60*60, Until: now}
	fromNano := window.From.ToNano()
	toNano := window.Until.ToNano()

	income, err := timeseries.PoolsTotalIncome(ctx, pools, fromNano, toNano)
	if err != nil {
		return miderr.InternalErrE(err)
	}

	periodsPerYear := float64(365*24*60*60) / float64(window.Until-window.From)
	if timeseries.Latest.GetState().Timestamp == 0 {
		return errors.New("Last block is not ready yet")
	}
	_, runeDepths, _, _ := timeseries.AllDepths()
	ret := map[string]float64{}
	for _, pool := range pools {
		runeDepth := runeDepths[pool]
		if 0 < runeDepth {
			poolRate := float64(income[pool]) / (2 * float64(runeDepth))

			ret[pool] = calculateAPY(poolRate, periodsPerYear)
		}
	}
	bt, err := json.Marshal(ret)
	if err != nil {
		return err
	}
	_, err = w.Write(bt)
	return err
}

func calculatePoolVolume(ctx context.Context, w io.Writer) error {
	if timeseries.Latest.GetState().Timestamp == 0 {
		return errors.New("Last block is not ready yet")
	}
	pools, err := timeseries.PoolsWithDeposit(ctx)
	if err != nil {
		return err
	}
	now := db.NowSecond()
	window24h := db.Window{From: now - 24*60*60, Until: now}
	dailyVolumes, err := stat.PoolsTotalVolume(ctx, pools, window24h)
	if err != nil {
		return err
	}
	bt, err := json.Marshal(dailyVolumes)
	if err != nil {
		return err
	}
	_, err = w.Write(bt)
	return err
}

func calculatePoolLiquidityChanges(ctx context.Context, w io.Writer) error {
	if timeseries.Latest.GetState().Timestamp == 0 {
		return errors.New("Last block is not ready yet")
	}
	var urls url.Values
	urls = map[string][]string{
		"interval": {"day"},
		"count":    {"100"},
	}
	buckets, merr := db.BucketsFromQuery(ctx, &urls)
	if merr != nil {
		return merr
	}
	pool := "*"
	var res oapigen.LiquidityHistoryResponse
	res, err := stat.GetLiquidityHistory(ctx, buckets, pool)
	if err != nil {
		return err
	}
	if buckets.OneInterval() {
		res.Intervals = oapigen.LiquidityHistoryIntervals{}
	}
	bt, err := json.Marshal(res)
	if err == nil {
		_, err = w.Write(bt)
	}
	return err
}

/*func calculateOHLCV(ctx context.Context, w io.Writer) error {
	pools, err := timeseries.PoolsWithDeposit(ctx)
	if err != nil {
		return err
	}
	go func(ctx context.Context) {
		for _, pool := range pools {
			params := httprouter.Params{
				{
					"pool",
					pool,
				},
			}
			ct, _ := context.WithTimeout(context.Background(), time.Minute*5)
			req, err := http.NewRequestWithContext(ct, "GET", "http://127.0.0.1:8080/v2/history/ohlcv/"+pool+"?interval=hour&count="+strconv.Itoa(ohlcvCount), nil)
			if err != nil {
				log.Error().Interface("error", err).Str("path", req.URL.Path).Msg("panic ohlcv cron job")
			}
			writer := httptest.NewRecorder()
			jsonohlcv(writer, req, params)

			req, err = http.NewRequestWithContext(ct, "GET", "http://127.0.0.1:8080/v2/history/ohlcv/"+pool+"?interval=day&count="+strconv.Itoa(ohlcvCount), nil)
			if err != nil {
				log.Error().Interface("error", err).Str("path", req.URL.Path).Msg("panic ohlcv cron job")
			}
			writer = httptest.NewRecorder()
			jsonohlcv(writer, req, params)

			req, err = http.NewRequestWithContext(ct, "GET", "http://127.0.0.1:8080/v2/history/ohlcv/"+pool+"?interval=month&count="+strconv.Itoa(ohlcvCount), nil)
			if err != nil {
				log.Error().Interface("error", err).Str("path", req.URL.Path).Msg("panic ohlcv cron job")
			}
			writer = httptest.NewRecorder()
			jsonohlcv(writer, req, params)
		}
	}(ctx)
	return err
}*/

// TODO(muninn): measure which part of this funcion is slow
>>>>>>> 3fd8ee08
func calculateJsonStats(ctx context.Context, w io.Writer) error {
	state := timeseries.Latest.GetState()
	now := db.NowSecond()
	window := db.Window{From: 0, Until: now}

	// TODO(huginn): Rewrite to member table if doable, stakes/unstakes lookup is ~0.8 s
	stakes, err := stat.StakesLookup(ctx, window)
	if err != nil {
		return err
	}
	unstakes, err := stat.UnstakesLookup(ctx, window)
	if err != nil {
		return err
	}

	// TODO(huginn): optimize, this is 3 s
	swapsAll, err := stat.GetSwapBuckets(ctx, nil, db.OneIntervalBuckets(0, now))
	if err != nil {
		return err
	}

	countAll := counts(swapsAll)
	volumeAll := volumes(swapsAll)

	swaps24h, err := stat.GetSwapBuckets(ctx, nil,
		db.OneIntervalBuckets(now-24*60*60, now))
	if err != nil {
		return err
	}

	count24h := counts(swaps24h)

	swaps30d, err := stat.GetSwapBuckets(ctx, nil,
		db.OneIntervalBuckets(now-30*24*60*60, now))
	if err != nil {
		return err
	}

	count30d := counts(swaps30d)

	var runeDepth int64
	for _, poolInfo := range state.Pools {
		runeDepth += poolInfo.RuneDepth
	}

	switchedRune, err := stat.SwitchedRune(ctx)
	if err != nil {
		return err
	}

	runePrice := stat.RunePriceUSD()

	writeJSON(w, oapigen.StatsResponse{
		RuneDepth:                     util.IntStr(runeDepth),
		SwitchedRune:                  util.IntStr(switchedRune),
		RunePriceUSD:                  floatStr(runePrice),
		SwapVolume:                    util.IntStr(volumeAll.sum()),
		SwapCount24h:                  util.IntStr(count24h.sum()),
		SwapCount30d:                  util.IntStr(count30d.sum()),
		SwapCount:                     util.IntStr(countAll.sum()),
		ToAssetCount:                  util.IntStr(countAll[db.RuneToAsset]),
		ToRuneCount:                   util.IntStr(countAll[db.AssetToRune]),
		SynthMintCount:                util.IntStr(countAll[db.RuneToSynth]),
		SynthBurnCount:                util.IntStr(countAll[db.SynthToRune]),
		DailyActiveUsers:              "0", // deprecated
		MonthlyActiveUsers:            "0", // deprecated
		UniqueSwapperCount:            "0", // deprecated
		AddLiquidityVolume:            util.IntStr(stakes.TotalVolume),
		WithdrawVolume:                util.IntStr(unstakes.TotalVolume),
		ImpermanentLossProtectionPaid: util.IntStr(unstakes.ImpermanentLossProtection),
		AddLiquidityCount:             util.IntStr(stakes.Count),
		WithdrawCount:                 util.IntStr(unstakes.Count),
	})
	return nil
}

var (
	poolVol24job            *cache
	poolApyJob              *cache
	poolLiquidityChangesJob *cache
	statsJob                *cache
	// poolOHLCVJob            *cache
)

func init() {
	poolVol24job = CreateAndRegisterCache(calculatePoolVolume, "volume24")
	poolApyJob = CreateAndRegisterCache(calculatePoolAPY, "poolApy")
	poolLiquidityChangesJob = CreateAndRegisterCache(calculatePoolLiquidityChanges, "poolLiqduityChanges")
	statsJob = CreateAndRegisterCache(calculateJsonStats, "stats")
	// poolOHLCVJob = CreateAndRegisterCache(calculateOHLCV, "poolOHLCV")
}

func jsonActions(w http.ResponseWriter, r *http.Request, params httprouter.Params) {
	f := func(w http.ResponseWriter, r *http.Request, _ httprouter.Params) {
		urlParams := r.URL.Query()
		params := timeseries.ActionsParams{
			Limit:      util.ConsumeUrlParam(&urlParams, "limit"),
			Offset:     util.ConsumeUrlParam(&urlParams, "offset"),
			ActionType: util.ConsumeUrlParam(&urlParams, "type"),
			Address:    util.ConsumeUrlParam(&urlParams, "address"),
			TXId:       util.ConsumeUrlParam(&urlParams, "txid"),
			Asset:      util.ConsumeUrlParam(&urlParams, "asset"),
			AssetType:  util.ConsumeUrlParam(&urlParams, "assetType"),
		}
		merr := util.CheckUrlEmpty(urlParams)
		if merr != nil {
			merr.ReportHTTP(w)
			return
		}

		// Get results
		actions, err := timeseries.GetActions(r.Context(), time.Time{}, params)
		// Send response
		if err != nil {
			respError(w, err)
			return
		}

		// check for lowercase address
		if len(actions.Actions) == 0 {
			params.Address = strings.ToLower(params.Address)
			actions, err = timeseries.GetActions(r.Context(), time.Time{}, params)
			if err != nil {
				respError(w, err)
				return
			}
		}
		respJSON(w, actions)
	}
	urlParams := r.URL.Query()
	actionParams := timeseries.ActionsParams{
		Limit:      util.ConsumeUrlParam(&urlParams, "limit"),
		Offset:     util.ConsumeUrlParam(&urlParams, "offset"),
		ActionType: util.ConsumeUrlParam(&urlParams, "type"),
		Address:    util.ConsumeUrlParam(&urlParams, "address"),
		TXId:       util.ConsumeUrlParam(&urlParams, "txid"),
		Asset:      util.ConsumeUrlParam(&urlParams, "asset"),
<<<<<<< HEAD
		Affiliate:  util.ConsumeUrlParam(&urlParams, "affiliate"),
=======
		AssetType:  util.ConsumeUrlParam(&urlParams, "assetType"),
>>>>>>> 3fd8ee08
	}
	if actionParams.TXId == "" && actionParams.Address == "" {
		GlobalApiCacheStore.Get(GlobalApiCacheStore.MidTermLifetime, f, w, r, params)
	} else {
		GlobalApiCacheStore.Get(GlobalApiCacheStore.IgnoreCache, f, w, r, params)
	}
}

<<<<<<< HEAD
	actions, err := timeseries.GetActions(r.Context(), time.Time{}, params)
=======
func jsonStats(w http.ResponseWriter, r *http.Request, params httprouter.Params) {
	var stats oapigen.StatsResponse
	var err error
	if statsJob != nil && statsJob.response.buf.Len() > 0 {
		err = json.Unmarshal(statsJob.response.buf.Bytes(), &stats)
	}
>>>>>>> 3fd8ee08
	if err != nil {
		respError(w, err)
		return
	}
<<<<<<< HEAD

	// check for lowercase address
	if len(actions.Actions) == 0 {
		params.Address = strings.ToLower(params.Address)
		actions, err = timeseries.GetActions(r.Context(), time.Time{}, params)
		if err != nil {
			respError(w, err)
			return
		}
	}

	respJSON(w, actions)
=======
	stats.RunePriceUSD = floatStr(stat.RunePriceUSD())
	respJSON(w, stats)
>>>>>>> 3fd8ee08
}

func jsonSwagger(w http.ResponseWriter, r *http.Request, _ httprouter.Params) {
	swagger, err := oapigen.GetSwagger()
	if err != nil {
		respError(w, err)
		return
	}
	respJSON(w, swagger)
}

func writeJSON(w io.Writer, body interface{}) {
	e := json.NewEncoder(w)
	e.SetIndent("", "\t")
	// Error discarded
	_ = e.Encode(body)
}

func respJSON(w http.ResponseWriter, body interface{}) {
	w.Header().Set("Content-Type", "application/json")
	writeJSON(w, body)
}

func respError(w http.ResponseWriter, err error) {
	http.Error(w, err.Error(), http.StatusInternalServerError)
}

func intArrayStrs(a []int64) []string {
	b := make([]string, len(a))
	for i, v := range a {
		b[i] = util.IntStr(v)
	}
	return b
}

func ratioStr(a, b int64) string {
	if b == 0 {
		return "0"
	} else {
		return strconv.FormatFloat(float64(a)/float64(b), 'f', -1, 64)
	}
}

func floatStr(f float64) string {
	return strconv.FormatFloat(f, 'f', -1, 64)
}

// returns max 2 results
func withLowered(s string) []string {
	lower := strings.ToLower(s)
	if lower != s {
		return []string{s, lower}
	} else {
		return []string{s}
	}
}<|MERGE_RESOLUTION|>--- conflicted
+++ resolved
@@ -151,24 +151,6 @@
 			return
 		}
 
-<<<<<<< HEAD
-	beforeDepth, depths, err := stat.PoolDepthHistory(r.Context(), buckets, pool)
-	if err != nil {
-		miderr.InternalErrE(err).ReportHTTP(w)
-		return
-	}
-	beforeLPUnits, units, err := stat.PoolLiquidityUnitsHistory(r.Context(), buckets, pool)
-	if err != nil {
-		miderr.InternalErrE(err).ReportHTTP(w)
-		return
-	}
-	if len(depths) != len(units) || depths[0].Window != units[0].Window {
-		miderr.InternalErr("Buckets misaligned").ReportHTTP(w)
-		return
-	}
-	var result oapigen.DepthHistoryResponse = toOapiDepthResponse(r.Context(), beforeDepth, depths, beforeLPUnits, units)
-	respJSON(w, result)
-=======
 		beforeDepth, depths, err := stat.PoolDepthHistory(r.Context(), buckets, pool)
 		if err != nil {
 			miderr.InternalErrE(err).ReportHTTP(w)
@@ -187,7 +169,6 @@
 		respJSON(w, result)
 	}
 	GlobalApiCacheStore.Get(GlobalApiCacheStore.LongTermLifetime, f, w, r, params)
->>>>>>> 3fd8ee08
 }
 
 func toOapiDepthResponse(
@@ -204,11 +185,7 @@
 		poolUnits := liquidityUnits + synthUnits
 		assetDepth := bucket.Depths.AssetDepth
 		runeDepth := bucket.Depths.RuneDepth
-<<<<<<< HEAD
-		liqUnitValIndex := luvi(bucket.Depths.AssetDepth, bucket.Depths.RuneDepth, poolUnits)
-=======
 		liqUnitValIndex := luvi(bucket.Depths.AssetDepth, bucket.Depths.RuneDepth, liquidityUnits)
->>>>>>> 3fd8ee08
 		result.Intervals = append(result.Intervals, oapigen.DepthHistoryItem{
 			StartTime:      util.IntStr(bucket.Window.From.ToI()),
 			EndTime:        util.IntStr(bucket.Window.Until.ToI()),
@@ -245,44 +222,9 @@
 	return
 }
 
-<<<<<<< HEAD
-func luvi(assetE8 int64, runeE8 int64, poolUnits int64) float64 {
-	if poolUnits <= 0 {
-		return math.NaN()
-	}
-	return math.Sqrt(float64(assetE8)*float64(runeE8)) / float64(poolUnits)
-}
-
-func luviIncrease(beforeDepth timeseries.PoolDepths, lastDepth timeseries.PoolDepths, beforePoolUnit int64, endPoolUnit int64) float64 {
-	//LUVI_Increase = LUVI1 / LUVI0
-	liqUnitValIndex0 := luvi(beforeDepth.AssetDepth, beforeDepth.RuneDepth, beforePoolUnit)
-	liqUnitValIndex1 := luvi(lastDepth.AssetDepth, lastDepth.RuneDepth, endPoolUnit)
-	return liqUnitValIndex1 / liqUnitValIndex0
-}
-
-func priceShiftLoss(beforeDepth timeseries.PoolDepths, lastDepth timeseries.PoolDepths) float64 {
-	//Price0 = R0 / A0 (rune depth at time 0, asset depth at time 0)
-	//Price1 = R1 / A1 (rune depth at time 1, asset depth at time 1)
-	//PriceShift = Price1 / Price0
-	//PriceShiftLoss = 2*sqrt(PriceShift) / (1 + PriceShift)
-	price0 := float64(beforeDepth.RuneDepth) / float64(beforeDepth.AssetDepth)
-	price1 := float64(lastDepth.RuneDepth) / float64(lastDepth.AssetDepth)
-	ratio := price1 / price0
-	return 2 * math.Sqrt(ratio) / (1 + ratio)
-}
-
-func jsonSwapHistory(w http.ResponseWriter, r *http.Request, _ httprouter.Params) {
-	urlParams := r.URL.Query()
-
-	buckets, merr := db.BucketsFromQuery(r.Context(), &urlParams)
-	if merr != nil {
-		merr.ReportHTTP(w)
-		return
-=======
 func luvi(assetE8 int64, runeE8 int64, liquidityUnits int64) float64 {
 	if liquidityUnits <= 0 {
 		return math.NaN()
->>>>>>> 3fd8ee08
 	}
 	return math.Sqrt(float64(assetE8)*float64(runeE8)) / float64(liquidityUnits)
 }
@@ -476,28 +418,6 @@
 			return
 		}
 
-<<<<<<< HEAD
-	// TODO(huginn): optimize, just this call is 1.8 sec
-	// defer timer.Console("tvlDepthSingle")()
-	depths, err := stat.TVLDepthHistory(r.Context(), buckets)
-	if err != nil {
-		miderr.InternalErrE(err).ReportHTTP(w)
-		return
-	}
-
-	bonds, err := stat.BondsHistory(r.Context(), buckets)
-	if err != nil {
-		miderr.InternalErrE(err).ReportHTTP(w)
-		return
-	}
-	if len(depths) != len(bonds) || depths[0].Window != bonds[0].Window {
-		miderr.InternalErr("Buckets misalligned").ReportHTTP(w)
-		return
-	}
-
-	var result oapigen.TVLHistoryResponse = toTVLHistoryResponse(depths, bonds)
-	respJSON(w, result)
-=======
 		depths, err := stat.TVLDepthHistory(r.Context(), buckets)
 		if err != nil {
 			miderr.InternalErrE(err).ReportHTTP(w)
@@ -516,7 +436,6 @@
 		respJSON(w, result)
 	}
 	GlobalApiCacheStore.Get(GlobalApiCacheStore.LongTermLifetime, f, w, r, params)
->>>>>>> 3fd8ee08
 }
 
 func toTVLHistoryResponse(depths []stat.TVLDepthBucket, bonds []stat.BondBucket) (result oapigen.TVLHistoryResponse) {
@@ -919,6 +838,7 @@
 			miderr.BadRequestF("Unknown pool: %s", *pool).ReportHTTP(w)
 			return
 		}
+
 	}
 	merr := util.CheckUrlEmpty(urlParams)
 	if merr != nil {
@@ -1238,36 +1158,23 @@
 	})
 }
 
-<<<<<<< HEAD
-func jsonTHORNameAddress(w http.ResponseWriter, r *http.Request, ps httprouter.Params) {
-=======
 type ThornameReverseLookupFunc func(ctx context.Context, addr *string) (names []string, err error)
 
 func jsonTHORNameReverse(
 	w http.ResponseWriter, r *http.Request, ps httprouter.Params,
 	lookupFunc ThornameReverseLookupFunc) {
->>>>>>> 3fd8ee08
 	merr := util.CheckUrlEmpty(r.URL.Query())
 	if merr != nil {
 		merr.ReportHTTP(w)
 		return
 	}
 
-<<<<<<< HEAD
-	caseSensitiveAddr := ps[0].Value
-
-	var names []string
-	for _, addr := range []string{caseSensitiveAddr, strings.ToLower(caseSensitiveAddr)} {
-		var err error
-		names, err = timeseries.GetTHORNamesByAddress(r.Context(), &addr)
-=======
 	addr := ps[0].Value
 
 	var names []string
 	for _, addr := range withLowered(addr) {
 		var err error
 		names, err = lookupFunc(r.Context(), &addr)
->>>>>>> 3fd8ee08
 		if err != nil {
 			respError(w, err)
 			return
@@ -1276,10 +1183,6 @@
 			break
 		}
 	}
-<<<<<<< HEAD
-
-=======
->>>>>>> 3fd8ee08
 	if len(names) == 0 {
 		http.Error(w, "Not Found", http.StatusNotFound)
 		return
@@ -1290,34 +1193,6 @@
 	))
 }
 
-<<<<<<< HEAD
-type directionMap map[db.SwapDirection]int64
-
-func (d directionMap) sum() (ret int64) {
-	for _, v := range d {
-		ret += v
-	}
-	return
-}
-
-func counts(directions []stat.OneDirectionSwapBucket) directionMap {
-	counts := directionMap{}
-	for _, v := range directions {
-		counts[v.Direction] = v.Count
-	}
-	return counts
-}
-
-func volumes(directions []stat.OneDirectionSwapBucket) directionMap {
-	volumes := directionMap{}
-	for _, v := range directions {
-		volumes[v.Direction] = v.VolumeInRune
-	}
-	return volumes
-}
-
-// TODO(muninn): remove cache once it's <0.5s
-=======
 func jsonTHORNameAddress(w http.ResponseWriter, r *http.Request, ps httprouter.Params) {
 	jsonTHORNameReverse(w, r, ps, timeseries.GetTHORNamesByAddress)
 }
@@ -1461,13 +1336,11 @@
 }*/
 
 // TODO(muninn): measure which part of this funcion is slow
->>>>>>> 3fd8ee08
 func calculateJsonStats(ctx context.Context, w io.Writer) error {
 	state := timeseries.Latest.GetState()
 	now := db.NowSecond()
 	window := db.Window{From: 0, Until: now}
 
-	// TODO(huginn): Rewrite to member table if doable, stakes/unstakes lookup is ~0.8 s
 	stakes, err := stat.StakesLookup(ctx, window)
 	if err != nil {
 		return err
@@ -1476,31 +1349,34 @@
 	if err != nil {
 		return err
 	}
-
-	// TODO(huginn): optimize, this is 3 s
-	swapsAll, err := stat.GetSwapBuckets(ctx, nil, db.OneIntervalBuckets(0, now))
+	swapsFromRune, err := stat.SwapsFromRuneLookup(ctx, window)
 	if err != nil {
 		return err
 	}
-
-	countAll := counts(swapsAll)
-	volumeAll := volumes(swapsAll)
-
-	swaps24h, err := stat.GetSwapBuckets(ctx, nil,
-		db.OneIntervalBuckets(now-24*60*60, now))
+	swapsToRune, err := stat.SwapsToRuneLookup(ctx, window)
 	if err != nil {
 		return err
 	}
 
-	count24h := counts(swaps24h)
-
-	swaps30d, err := stat.GetSwapBuckets(ctx, nil,
-		db.OneIntervalBuckets(now-30*24*60*60, now))
+	window24h := db.Window{From: now - 24*60*60, Until: now}
+	window30d := db.Window{From: now - 30*24*60*60, Until: now}
+
+	dailySwapsFromRune, err := stat.SwapsFromRuneLookup(ctx, window24h)
 	if err != nil {
 		return err
 	}
-
-	count30d := counts(swaps30d)
+	dailySwapsToRune, err := stat.SwapsToRuneLookup(ctx, window24h)
+	if err != nil {
+		return err
+	}
+	monthlySwapsFromRune, err := stat.SwapsFromRuneLookup(ctx, window30d)
+	if err != nil {
+		return err
+	}
+	monthlySwapsToRune, err := stat.SwapsToRuneLookup(ctx, window30d)
+	if err != nil {
+		return err
+	}
 
 	var runeDepth int64
 	for _, poolInfo := range state.Pools {
@@ -1514,27 +1390,37 @@
 
 	runePrice := stat.RunePriceUSD()
 
+	// TODO(acsaba): validate/correct calculations:
+	//   - UniqueSwapperCount is it correct to do fromRune+toRune with multichain? (Now overlap?)
+	//   - Swap count with doubleswaps are counted twice?
+	//   - Predecessor to AddLiquidityVolume was totalStaked, which was stakes-withdraws.
+	//       Is the new one ok?
+	//   - AddLiquidityVolume looks only on rune, doesn't work with assymetric.
+	//   - consider adding 24h 30d and total for everything.
 	writeJSON(w, oapigen.StatsResponse{
 		RuneDepth:                     util.IntStr(runeDepth),
 		SwitchedRune:                  util.IntStr(switchedRune),
 		RunePriceUSD:                  floatStr(runePrice),
-		SwapVolume:                    util.IntStr(volumeAll.sum()),
-		SwapCount24h:                  util.IntStr(count24h.sum()),
-		SwapCount30d:                  util.IntStr(count30d.sum()),
-		SwapCount:                     util.IntStr(countAll.sum()),
-		ToAssetCount:                  util.IntStr(countAll[db.RuneToAsset]),
-		ToRuneCount:                   util.IntStr(countAll[db.AssetToRune]),
-		SynthMintCount:                util.IntStr(countAll[db.RuneToSynth]),
-		SynthBurnCount:                util.IntStr(countAll[db.SynthToRune]),
-		DailyActiveUsers:              "0", // deprecated
-		MonthlyActiveUsers:            "0", // deprecated
-		UniqueSwapperCount:            "0", // deprecated
+		SwapVolume:                    util.IntStr(swapsFromRune.RuneE8Total + swapsToRune.RuneE8Total),
+		SwapCount24h:                  util.IntStr(dailySwapsFromRune.TxCount + dailySwapsToRune.TxCount),
+		SwapCount30d:                  util.IntStr(monthlySwapsFromRune.TxCount + monthlySwapsToRune.TxCount),
+		SwapCount:                     util.IntStr(swapsFromRune.TxCount + swapsToRune.TxCount),
+		ToAssetCount:                  util.IntStr(swapsFromRune.TxCount),
+		ToRuneCount:                   util.IntStr(swapsToRune.TxCount),
+		DailyActiveUsers:              util.IntStr(dailySwapsFromRune.RuneAddrCount + dailySwapsToRune.RuneAddrCount),
+		MonthlyActiveUsers:            util.IntStr(monthlySwapsFromRune.RuneAddrCount + monthlySwapsToRune.RuneAddrCount),
+		UniqueSwapperCount:            util.IntStr(swapsFromRune.RuneAddrCount + swapsToRune.RuneAddrCount),
 		AddLiquidityVolume:            util.IntStr(stakes.TotalVolume),
 		WithdrawVolume:                util.IntStr(unstakes.TotalVolume),
 		ImpermanentLossProtectionPaid: util.IntStr(unstakes.ImpermanentLossProtection),
 		AddLiquidityCount:             util.IntStr(stakes.Count),
 		WithdrawCount:                 util.IntStr(unstakes.Count),
 	})
+	/* TODO(pascaldekloe)
+	   "poolCount":"20",
+	   "totalEarned":"1827445688454",
+	   "totalVolume24hr":"37756279870656",
+	*/
 	return nil
 }
 
@@ -1599,11 +1485,7 @@
 		Address:    util.ConsumeUrlParam(&urlParams, "address"),
 		TXId:       util.ConsumeUrlParam(&urlParams, "txid"),
 		Asset:      util.ConsumeUrlParam(&urlParams, "asset"),
-<<<<<<< HEAD
-		Affiliate:  util.ConsumeUrlParam(&urlParams, "affiliate"),
-=======
 		AssetType:  util.ConsumeUrlParam(&urlParams, "assetType"),
->>>>>>> 3fd8ee08
 	}
 	if actionParams.TXId == "" && actionParams.Address == "" {
 		GlobalApiCacheStore.Get(GlobalApiCacheStore.MidTermLifetime, f, w, r, params)
@@ -1612,37 +1494,18 @@
 	}
 }
 
-<<<<<<< HEAD
-	actions, err := timeseries.GetActions(r.Context(), time.Time{}, params)
-=======
 func jsonStats(w http.ResponseWriter, r *http.Request, params httprouter.Params) {
 	var stats oapigen.StatsResponse
 	var err error
 	if statsJob != nil && statsJob.response.buf.Len() > 0 {
 		err = json.Unmarshal(statsJob.response.buf.Bytes(), &stats)
 	}
->>>>>>> 3fd8ee08
 	if err != nil {
 		respError(w, err)
 		return
 	}
-<<<<<<< HEAD
-
-	// check for lowercase address
-	if len(actions.Actions) == 0 {
-		params.Address = strings.ToLower(params.Address)
-		actions, err = timeseries.GetActions(r.Context(), time.Time{}, params)
-		if err != nil {
-			respError(w, err)
-			return
-		}
-	}
-
-	respJSON(w, actions)
-=======
 	stats.RunePriceUSD = floatStr(stat.RunePriceUSD())
 	respJSON(w, stats)
->>>>>>> 3fd8ee08
 }
 
 func jsonSwagger(w http.ResponseWriter, r *http.Request, _ httprouter.Params) {
