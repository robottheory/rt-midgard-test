package api_test

import (
	"testing"

	"gitlab.com/thorchain/midgard/internal/api"

	"github.com/stretchr/testify/require"
	"gitlab.com/thorchain/midgard/internal/db"
	"gitlab.com/thorchain/midgard/internal/db/testdb"
	"gitlab.com/thorchain/midgard/internal/timeseries"
	"gitlab.com/thorchain/midgard/openapi/generated/oapigen"
)

func deleteStatsTables(t *testing.T) {
	testdb.MustExec(t, "DELETE FROM swap_events")
	testdb.MustExec(t, "DELETE FROM block_pool_depths")
	testdb.MustExec(t, "DELETE FROM stake_events")
	testdb.MustExec(t, "DELETE FROM unstake_events")
}

func TestPoolsStatsDepthAndSwaps(t *testing.T) {
	blocks := testdb.InitTestBlocks(t)

	blocks.NewBlock(t, "2010-01-01 00:00:00",
		testdb.AddLiquidity{Pool: "BNB.BNB", AssetAmount: 1000, RuneAmount: 2000},
	)

	// Swapping to 10 rune, fee 2
	blocks.NewBlock(t, "2020-12-03 12:00:00", testdb.Swap{
		Pool:               "BNB.BNB",
		EmitAsset:          "8 THOR.RUNE",
		Coin:               "0 BNB.BNB",
		LiquidityFeeInRune: 2,
		Slip:               1,
	})

	// Swap 30, fee 2
	blocks.NewBlock(t, "2020-12-03 13:00:00", testdb.Swap{
		Pool:               "BNB.BNB",
		EmitAsset:          "28 THOR.RUNE",
		Coin:               "0 BNB.BNB",
		LiquidityFeeInRune: 2,
		Slip:               2,
	})

	blocks.NewBlock(t, "2020-12-20 23:00:00")

	body := testdb.CallJSON(t,
		"http://localhost:8080/v2/pool/BNB.BNB/stats")

	var result oapigen.PoolStatsResponse
	testdb.MustUnmarshal(t, body, &result)

	require.Equal(t, "1000", result.AssetDepth)
	require.Equal(t, "2", result.SwapCount)
	require.Equal(t, "40", result.ToRuneVolume)
	require.Equal(t, "4", result.TotalFees)
	require.Equal(t, "4", result.ToRuneFees)
	require.Equal(t, "0", result.ToAssetFees)
	require.Equal(t, "1.5", result.AverageSlip)
	require.Equal(t, "1.5", result.ToRuneAverageSlip)
	require.Equal(t, "0", result.ToAssetAverageSlip)
}

func TestPoolStatsLiquidity(t *testing.T) {
	blocks := testdb.InitTestBlocks(t)
<<<<<<< HEAD

	blocks.NewBlock(t, "2000-01-01 00:00:00",
		testdb.AddLiquidity{Pool: "BNB.BNB", AssetAmount: 1000000, RuneAmount: 3000000,
			RuneAddress: "R1"},
		testdb.PoolActivate{Pool: "BNB.BNB"})

	blocks.NewBlock(t, "2021-01-01 12:00:00",
		testdb.AddLiquidity{Pool: "BNB.BNB", AssetAmount: 10, RuneAmount: 20, RuneAddress: "R2"},
		testdb.Withdraw{Pool: "BNB.BNB", EmitAsset: 1, EmitRune: 2, ImpLossProtection: 1,
			FromAddress: "R1"})

	// final depths are 1009 and 3029
=======
>>>>>>> 3fd8ee08

	blocks.NewBlock(t, "2000-01-01 00:00:00",
		testdb.AddLiquidity{
			Pool: "BNB.BNB", AssetAmount: 1000000, RuneAmount: 3000000,
			RuneAddress: "R1",
		},
		testdb.PoolActivate{Pool: "BNB.BNB"})

	blocks.NewBlock(t, "2021-01-01 12:00:00",
		testdb.AddLiquidity{Pool: "BNB.BNB", AssetAmount: 10, RuneAmount: 20, RuneAddress: "R2"},
		testdb.Withdraw{
			Pool: "BNB.BNB", EmitAsset: 1, EmitRune: 2, ImpLossProtection: 1,
			FromAddress: "R1",
		})

	// final depths are 1009 and 3029
	api.GlobalApiCacheStore.Flush()
	body := testdb.CallJSON(t,
		"http://localhost:8080/v2/pool/BNB.BNB/stats?period=24h")

	var result oapigen.PoolStatsResponse
	testdb.MustUnmarshal(t, body, &result)

	require.Equal(t, "30", result.AddAssetLiquidityVolume)
	require.Equal(t, "20", result.AddRuneLiquidityVolume)
	require.Equal(t, "50", result.AddLiquidityVolume)
	require.Equal(t, "1", result.AddLiquidityCount)
	require.Equal(t, "3", result.WithdrawAssetVolume)
	require.Equal(t, "2", result.WithdrawRuneVolume)
	require.Equal(t, "5", result.WithdrawVolume)
	require.Equal(t, "1", result.ImpermanentLossProtectionPaid)
	require.Equal(t, "1", result.WithdrawCount)
}

func TestPoolsPeriod(t *testing.T) {
	blocks := testdb.InitTestBlocks(t)

	blocks.NewBlock(t, "2010-01-01 00:00:00",
		testdb.AddLiquidity{Pool: "BNB.BNB", AssetAmount: 1000, RuneAmount: 2000},
	)

	// swap 25h ago
	blocks.NewBlock(t, "2021-01-01 12:00:00", testdb.Swap{
		Pool:               "BNB.BNB",
		EmitAsset:          "8 THOR.RUNE",
		Coin:               "0 BNB.BNB",
		LiquidityFeeInRune: 2,
		Slip:               1,
	})

	// swap 22h ago
	blocks.NewBlock(t, "2021-01-01 15:00:00", testdb.Swap{
		Pool:               "BNB.BNB",
		EmitAsset:          "28 THOR.RUNE",
		Coin:               "0 BNB.BNB",
		LiquidityFeeInRune: 2,
		Slip:               2,
	})

	blocks.NewBlock(t, "2021-01-02 13:00:00")

	api.GlobalApiCacheStore.Flush()
	var resultAll oapigen.PoolStatsResponse
	testdb.MustUnmarshal(t, testdb.CallJSON(t,
		"http://localhost:8080/v2/pool/BNB.BNB/stats"), &resultAll)
	require.Equal(t, "2", resultAll.SwapCount)

	var result24h oapigen.PoolStatsResponse
	testdb.MustUnmarshal(t, testdb.CallJSON(t,
		"http://localhost:8080/v2/pool/BNB.BNB/stats?period=24h"), &result24h)
	require.Equal(t, "1", result24h.SwapCount)
}

<<<<<<< HEAD
=======
func fetchBNBSwapperCount(t *testing.T, period string) string {
	body := testdb.CallJSON(t,
		"http://localhost:8080/v2/pool/BNB.BNB/stats?period="+period)

	var result oapigen.PoolStatsResponse
	testdb.MustUnmarshal(t, body, &result)

	return result.UniqueSwapperCount
}

func TestPoolsStatsUniqueSwapperCount(t *testing.T) {
	blocks := testdb.InitTestBlocks(t)

	blocks.NewBlock(t, "2010-01-01 00:00:00",
		testdb.AddLiquidity{Pool: "BNB.BNB", AssetAmount: 1000, RuneAmount: 2000},
	)

	api.GlobalApiCacheStore.Flush()
	require.Equal(t, "0", fetchBNBSwapperCount(t, "24h"))

	blocks.NewBlock(t, "2021-01-09 12:00:00", testdb.Swap{
		Pool:        "BNB.BNB",
		FromAddress: "ADDR_A",
		EmitAsset:   "8 THOR.RUNE",
		Coin:        "0 BNB.BNB",
	})
	api.GlobalApiCacheStore.Flush()
	require.Equal(t, "1", fetchBNBSwapperCount(t, "24h"))

	// same member
	blocks.NewBlock(t, "2021-01-09 13:00:00", testdb.Swap{
		Pool:        "BNB.BNB",
		FromAddress: "ADDR_A",
		EmitAsset:   "8 THOR.RUNE",
		Coin:        "0 BNB.BNB",
	})
	require.Equal(t, "1", fetchBNBSwapperCount(t, "24h"))

	// different pool
	blocks.NewBlock(t, "2021-01-09 13:00:01", testdb.Swap{
		Pool:        "BTC.BTC",
		FromAddress: "ADDR_B",
		EmitAsset:   "8 THOR.RUNE",
		Coin:        "0 BTC.BTC",
	})
	require.Equal(t, "1", fetchBNBSwapperCount(t, "24h"))

	// 2nd member in same pool
	blocks.NewBlock(t, "2021-01-09 13:00:02", testdb.Swap{
		Pool:        "BNB.BNB",
		FromAddress: "ADDR_B",
		EmitAsset:   "8 THOR.RUNE",
		Coin:        "0 BTC.BTC",
	})
	api.GlobalApiCacheStore.Flush()
	require.Equal(t, "2", fetchBNBSwapperCount(t, "24h"))

	blocks.NewBlock(t, "2021-01-10 00:00:00")
	// shorter period
	require.Equal(t, "0", fetchBNBSwapperCount(t, "1h"))
}

>>>>>>> 3fd8ee08
func TestPoolsStatsUniqueMemberCount(t *testing.T) {
	testdb.SetupTestDB(t)
	deleteStatsTables(t)

	timeseries.SetLastTimeForTest(db.StrToSec("2020-12-20 23:00:00"))
	timeseries.SetDepthsForTest([]timeseries.Depth{{
		Pool: "BNB.BNB", AssetDepth: 1000, RuneDepth: 2000,
	}})

	// 2 members
	testdb.InsertStakeEvent(t,
		testdb.FakeStake{Pool: "BNB.BNB", AssetAddress: "bnbaddr1", RuneAddress: "thoraddr1", StakeUnits: 2})
	testdb.InsertStakeEvent(t,
		testdb.FakeStake{Pool: "BNB.BNB", AssetAddress: "bnbaddr2", RuneAddress: "thoraddr2", StakeUnits: 5})

	// duplication
	testdb.InsertStakeEvent(t,
		testdb.FakeStake{Pool: "BNB.BNB", AssetAddress: "bnbaddr2", RuneAddress: "thoraddr2", StakeUnits: 5})

	// different pool
	testdb.InsertStakeEvent(t,
		testdb.FakeStake{Pool: "BTC.BTC", AssetAddress: "bnbaddr3", RuneAddress: "thoraddr3", StakeUnits: 5})

	body := testdb.CallJSON(t,
		"http://localhost:8080/v2/pool/BNB.BNB/stats")

	var result oapigen.PoolStatsResponse
	testdb.MustUnmarshal(t, body, &result)

	require.Equal(t, "2", result.UniqueMemberCount)
}<|MERGE_RESOLUTION|>--- conflicted
+++ resolved
@@ -65,21 +65,6 @@
 
 func TestPoolStatsLiquidity(t *testing.T) {
 	blocks := testdb.InitTestBlocks(t)
-<<<<<<< HEAD
-
-	blocks.NewBlock(t, "2000-01-01 00:00:00",
-		testdb.AddLiquidity{Pool: "BNB.BNB", AssetAmount: 1000000, RuneAmount: 3000000,
-			RuneAddress: "R1"},
-		testdb.PoolActivate{Pool: "BNB.BNB"})
-
-	blocks.NewBlock(t, "2021-01-01 12:00:00",
-		testdb.AddLiquidity{Pool: "BNB.BNB", AssetAmount: 10, RuneAmount: 20, RuneAddress: "R2"},
-		testdb.Withdraw{Pool: "BNB.BNB", EmitAsset: 1, EmitRune: 2, ImpLossProtection: 1,
-			FromAddress: "R1"})
-
-	// final depths are 1009 and 3029
-=======
->>>>>>> 3fd8ee08
 
 	blocks.NewBlock(t, "2000-01-01 00:00:00",
 		testdb.AddLiquidity{
@@ -153,8 +138,6 @@
 	require.Equal(t, "1", result24h.SwapCount)
 }
 
-<<<<<<< HEAD
-=======
 func fetchBNBSwapperCount(t *testing.T, period string) string {
 	body := testdb.CallJSON(t,
 		"http://localhost:8080/v2/pool/BNB.BNB/stats?period="+period)
@@ -217,7 +200,6 @@
 	require.Equal(t, "0", fetchBNBSwapperCount(t, "1h"))
 }
 
->>>>>>> 3fd8ee08
 func TestPoolsStatsUniqueMemberCount(t *testing.T) {
 	testdb.SetupTestDB(t)
 	deleteStatsTables(t)
