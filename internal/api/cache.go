--- conflicted
+++ resolved
@@ -9,10 +9,10 @@
 	"time"
 
 	"github.com/julienschmidt/httprouter"
+	"github.com/rs/zerolog/log"
 	"gitlab.com/thorchain/midgard/internal/db"
 	"gitlab.com/thorchain/midgard/internal/util/jobs"
 	"gitlab.com/thorchain/midgard/internal/util/miderr"
-	"gitlab.com/thorchain/midgard/internal/util/midlog"
 	"gitlab.com/thorchain/midgard/internal/util/timer"
 )
 
@@ -95,7 +95,7 @@
 	return c.response
 }
 
-var CacheLogger = midlog.LoggerForModule("cache")
+var CacheLogger = log.With().Str("module", "cache").Logger()
 
 func (cs *cacheStore) RefreshAll(ctx context.Context) {
 	cs.RLock()
@@ -104,20 +104,10 @@
 
 	for _, cache := range caches {
 		ctx2, cancel := context.WithTimeout(ctx, BackgroundCalculationTotalTimeout)
-<<<<<<< HEAD
-		CacheLogger.InfoT(midlog.Str("cache", cache.name), "Refreshing cache")
-		start := timer.MilliCounter()
-		cache.Refresh(ctx2)
-		CacheLogger.InfoT(
-			midlog.Tags(
-				midlog.Str("cache", cache.name),
-				midlog.Float32("duration", start.SecondsElapsed())),
-=======
 		CacheLogger.Info().Str("cache", cache.name).Msg("Refreshing cache")
 		start := timer.MilliCounter()
 		cache.Refresh(ctx2)
 		CacheLogger.Info().Str("cache", cache.name).Float32("duration", start.SecondsElapsed()).Msg(
->>>>>>> 3fd8ee08
 			"Refreshed cache.")
 
 		cancel()
@@ -129,19 +119,16 @@
 }
 
 func (cs *cacheStore) InitBackgroundRefresh(ctx context.Context) jobs.NamedFunction {
-<<<<<<< HEAD
-=======
 	// TODO(huginn): remove after logging overhaul
 	// Reinitialize the logger, so we use the same format as the main logger
 	CacheLogger = log.With().Str("module", "cache").Logger()
->>>>>>> 3fd8ee08
 	// TODO(muninn): add more logs once we have log levels
 	return jobs.Later("CacheRefresh", func() {
 		jobs.Sleep(ctx, CacheRefreshStartupSleep)
-		CacheLogger.Info("Starting background cache population")
+		CacheLogger.Info().Msgf("Starting background cache population")
 		for {
 			if ctx.Err() != nil {
-				CacheLogger.Info("Shutdown background cache population")
+				CacheLogger.Info().Msgf("Shutdown background cache population")
 				return
 			}
 			cs.RefreshAll(ctx)
