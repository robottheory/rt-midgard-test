--- conflicted
+++ resolved
@@ -4,8 +4,6 @@
 	"context"
 	"fmt"
 	"net/http"
-<<<<<<< HEAD
-=======
 	"os"
 	"os/signal"
 	"strings"
@@ -19,7 +17,6 @@
 	"github.com/pascaldekloe/metrics/gostat"
 	"github.com/rs/zerolog"
 	"github.com/rs/zerolog/log"
->>>>>>> 3fd8ee08
 
 	"gitlab.com/thorchain/midgard/config"
 	"gitlab.com/thorchain/midgard/internal/api"
@@ -27,87 +24,35 @@
 	"gitlab.com/thorchain/midgard/internal/fetch/notinchain"
 	"gitlab.com/thorchain/midgard/internal/fetch/record"
 	"gitlab.com/thorchain/midgard/internal/fetch/sync"
-<<<<<<< HEAD
-	"gitlab.com/thorchain/midgard/internal/fetch/sync/chain"
 	"gitlab.com/thorchain/midgard/internal/timeseries"
 	"gitlab.com/thorchain/midgard/internal/util/jobs"
-	"gitlab.com/thorchain/midgard/internal/util/midlog"
-=======
-	"gitlab.com/thorchain/midgard/internal/timeseries"
-	"gitlab.com/thorchain/midgard/internal/util/jobs"
->>>>>>> 3fd8ee08
 	"gitlab.com/thorchain/midgard/internal/util/timer"
 	"gitlab.com/thorchain/midgard/internal/websockets"
 )
 
 var writeTimer = timer.NewTimer("block_write_total")
 
+var signals chan os.Signal
+
 func main() {
-	midlog.LogCommandLine()
-	config.ReadGlobal()
-
-	mainContext := jobs.InitSignals()
-
-	setupDB()
-
-<<<<<<< HEAD
-	waitingJobs := []jobs.NamedFunction{}
-
-	blocks, fetchJob := sync.InitBlockFetch(mainContext)
-
-	// InitBlockFetch may take some time to copy remote blockstore to local.
-	// If it was cancelled, we don't create anything else.
-	jobs.StopIfCanceled()
-
-	waitingJobs = append(waitingJobs, fetchJob)
-=======
+	log.Logger = log.Output(zerolog.ConsoleWriter{Out: os.Stdout, TimeFormat: time.RFC3339})
+	log.Info().Msgf("Daemon launch as %s", strings.Join(os.Args, " "))
+
+	signals = make(chan os.Signal, 10)
+	signal.Notify(signals, syscall.SIGINT, syscall.SIGTERM)
+
+	// include Go runtime metrics
+	gostat.CaptureEvery(5 * time.Second)
+
 	config.ReadGlobal()
 
 	setupDB()
 
 	// TODO(muninn): Don't start the jobs immediately, but wait till they are _all_ done
 	// with their setups (and potentially log.Fatal()ed) and then start them together.
->>>>>>> 3fd8ee08
-
-	waitingJobs = append(waitingJobs, initBlockWrite(mainContext, blocks))
-
-<<<<<<< HEAD
-	waitingJobs = append(waitingJobs, db.InitAggregatesRefresh(mainContext))
-
-	waitingJobs = append(waitingJobs, initHTTPServer(mainContext))
-
-	waitingJobs = append(waitingJobs, initWebsockets(mainContext))
-
-	waitingJobs = append(waitingJobs, api.GlobalCacheStore.InitBackgroundRefresh(mainContext))
-
-	// Up to this point it was ok to fail with log.fatal.
-	// From here on errors are handeled by sending a abort on the global signal channel,
-	// and all jobs are gracefully shut down.
-	jobs.StopIfCanceled()
-
-	runningJobs := []*jobs.RunningJob{}
-	for _, waiting := range waitingJobs {
-		runningJobs = append(runningJobs, waiting.Start())
-	}
-
-	jobs.WaitUntilSignal()
-
-	jobs.ShutdownWait(runningJobs...)
-
-	jobs.LogSignalAndStop()
-}
-
-func initWebsockets(ctx context.Context) jobs.NamedFunction {
-	if !config.Global.Websockets.Enable {
-		midlog.Info("Websockets are not enabled")
-		return jobs.EmptyJob()
-	}
-	db.CreateWebsocketChannel()
-	websocketsJob, err := websockets.Init(ctx, config.Global.Websockets.ConnectionLimit)
-	if err != nil {
-		midlog.FatalE(err, "Websockets failure")
-	}
-=======
+
+	mainContext, mainCancel := context.WithCancel(context.Background())
+
 	var exitSignal os.Signal
 	signalWatcher := jobs.Start("SignalWatch", func() {
 		exitSignal = <-signals
@@ -170,7 +115,6 @@
 	if err != nil {
 		log.Fatal().Err(err).Msg("Websockets failure")
 	}
->>>>>>> 3fd8ee08
 	return websocketsJob
 }
 
@@ -178,7 +122,7 @@
 	c := &config.Global
 	if c.ListenPort == 0 {
 		c.ListenPort = 8080
-		midlog.InfoF("Default HTTP server listen port to %d", c.ListenPort)
+		log.Info().Msgf("Default HTTP server listen port to %d", c.ListenPort)
 	}
 	whiteListIPs := strings.Split(c.WhiteListIps, ",")
 	api.InitHandler(c.ThorChain.ThorNodeURL, c.ThorChain.ProxiedWhitelistedEndpoints, c.MaxReqPerSec, whiteListIPs, c.DisabledEndpoints, c.ApiCacheConfig.DefaultOHCLVCount)
@@ -200,20 +144,18 @@
 	// launch HTTP server
 	go func() {
 		err := srv.ListenAndServe()
-		midlog.ErrorE(err, "HTTP stopped")
-		jobs.InitiateShutdown()
+		log.Error().Err(err).Msg("HTTP stopped")
+		signals <- syscall.SIGABRT
 	}()
 
 	return jobs.Later("HTTPserver", func() {
 		<-ctx.Done()
 		if err := srv.Shutdown(context.Background()); err != nil {
-			midlog.ErrorE(err, "HTTP failed shutdown")
+			log.Error().Err(err).Msg("HTTP failed shutdown")
 		}
 	})
 }
 
-<<<<<<< HEAD
-=======
 func logBlockWriteShutdown(lastHeightWritten int64) {
 	log.Info().Msgf("Shutdown db write process, last height processed: %d", lastHeightWritten)
 }
@@ -232,31 +174,14 @@
 	}
 }
 
->>>>>>> 3fd8ee08
 func initBlockWrite(ctx context.Context, blocks <-chan chain.Block) jobs.NamedFunction {
 	db.EnsureDBMatchesChain()
 	record.LoadCorrections(db.RootChain.Get().Name)
 
 	err := notinchain.LoadConstants()
 	if err != nil {
-		midlog.FatalE(err, "Failed to read constants")
-	}
-<<<<<<< HEAD
-
-	writer := blockWriter{
-		ctx:    ctx,
-		blocks: blocks,
-	}
-
-	return jobs.Later("BlockWrite", writer.Do)
-}
-
-func setupDB() {
-	db.Setup()
-	err := timeseries.Setup()
-	if err != nil {
-		midlog.FatalE(err, "Error durring reading last block from DB")
-=======
+		log.Fatal().Err(err).Msg("Failed to read constants")
+	}
 	var lastHeightWritten int64
 	blockBatch := int64(config.Global.TimeScale.CommitBatchSize)
 
@@ -336,6 +261,5 @@
 	err := timeseries.Setup(config.Global.UsdPools)
 	if err != nil {
 		log.Fatal().Err(err).Msg("Error durring reading last block from DB")
->>>>>>> 3fd8ee08
 	}
 }