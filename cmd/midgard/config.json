{
  "listen_port": 8080,
  "log_level": "info",
  "thorchain": {
    "scheme": "http",
    "host": "localhost:1317",
    "rpc_host": "localhost:26657",
    "enable_scan": true,
    "no_events_backoff": "7s",
    "scanners_update_interval": "10s",
    "scan_start_pos": 1,
    "proxied_whitelisted_endpoints": [
      "pool_addresses",
      "constants",
      "lastblock"
    ]
  },
  "timescale": {
    "host": "localhost",
    "port": 5432,
    "user_name": "midgard",
    "password": "password",
    "database": "midgard",
<<<<<<< HEAD
    "sslmode": "disable"
  }
=======
    "sslmode": "disable",
    "migrationsDir": "./db/migrations/"
  },
  "full_nodes": []
>>>>>>> 8ffbd3b4
}<|MERGE_RESOLUTION|>--- conflicted
+++ resolved
@@ -21,13 +21,8 @@
     "user_name": "midgard",
     "password": "password",
     "database": "midgard",
-<<<<<<< HEAD
-    "sslmode": "disable"
-  }
-=======
     "sslmode": "disable",
     "migrationsDir": "./db/migrations/"
   },
   "full_nodes": []
->>>>>>> 8ffbd3b4
 }