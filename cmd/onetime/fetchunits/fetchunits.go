// In 2021-04 ThorNode had two bug when withdrawing with impermanent loss.
// Bigger pool units were reported for withdraws than the actual remove:
// https://gitlab.com/thorchain/thornode/-/issues/912
//
// Sometimes when withdrawing the pool units of a member went up, not down:
// https://gitlab.com/thorchain/thornode/-/issues/896
//
// This script fetches ThorNode at each point where we had a withdraw with impermanent loss
// and prints out the corrections to those withdraws.
//
// There would be two ways of querying ThorNode for pool units.
// 1) Go to the pool page and read the total units of the pool. Sum up the withdraws and adds
//    form MidgardDb, and if there is a discrepancy with the previous block assume it's because
//    of the withdraw with impermanent loss.
//    https://thornode.thorchain.info/thorchain/pool/BNB.BNB?height=50000
// 2) Go to the liquidity_providers page and check how much the pool units of that individual
//    member changes.
//    https://thornode.thorchain.info/thorchain/pool/BNB.BNB/liquidity_providers?height=81054
//
// Here we do 1, but mannually was checked that 2 would give consistent results.
package main

import (
	"context"
	"encoding/json"
	"fmt"
	"io/ioutil"
	"net/http"
	"strconv"

	"gitlab.com/thorchain/midgard/config"
	"gitlab.com/thorchain/midgard/internal/db"
	"gitlab.com/thorchain/midgard/internal/util/midlog"
)

func main() {
<<<<<<< HEAD
	midlog.LogCommandLine()
=======
	logrus.SetFormatter(&logrus.TextFormatter{TimestampFormat: "2006-01-02 15:04:05", FullTimestamp: true})
	logrus.SetLevel(logrus.DebugLevel)
>>>>>>> 3fd8ee08
	config.ReadGlobal()

	ctx := context.Background()

	db.Setup()

	db.InitializeChainVarsFromThorNode()
	db.EnsureDBMatchesChain()

	summaries := withdrawsWithImpermanentLoss(ctx)
	midlog.InfoF("Withdraws count with impermanent loss protection: %d ", len(summaries))

	type WithdrawCorrection struct {
		TX          string
		ActualUnits int64
	}
	sortedWithdrawKeys := []int64{}
	correctWithdraws := map[int64]WithdrawCorrection{}

	type AddCorrection struct {
		RuneAddr string
		Units    int64
		Pool     string
	}
	adds := map[int64]AddCorrection{}
	sortedAddKeys := []int64{}
	for _, summary := range summaries {
		checkWithdrawsIsAlone(ctx, summary)
		readAdds(ctx, &summary)
		fetchNodeUnits(&summary)
		nodeWithdraw := summary.NodeDiff + summary.Adds
		if nodeWithdraw == summary.MidgardWithrawUnits {
			// No problems with this withdraw
			continue
		}
		if summary.Adds != 0 {
			midlog.Info("Pool has add in the same block")
		}
		diff := float64(nodeWithdraw-summary.MidgardWithrawUnits) / float64(summary.MidgardWithrawUnits)
		midlog.InfoF("Diff %f Pool: %s height %d -- [ %d vs %d ]",
			diff, summary.Pool, summary.Height, summary.MidgardWithrawUnits, (nodeWithdraw))
		if -0.2 <= diff && diff <= 0 {
			correctWithdraws[summary.Height] = WithdrawCorrection{
				TX:          summary.TX,
				ActualUnits: nodeWithdraw,
			}
			sortedWithdrawKeys = append(sortedWithdrawKeys, summary.Height)
		} else {
			midlog.Warn("Big impermanent loss change, creating append")
			if -1 <= diff {
				midlog.Fatal("Big impermanent loss but not addition yet")
			}
			adds[summary.Height] = AddCorrection{
				RuneAddr: summary.FromAddr,
				Units:    summary.MidgardWithrawUnits - nodeWithdraw, // nodeWithdraw is negative
				Pool:     summary.Pool,
			}
			sortedAddKeys = append(sortedAddKeys, summary.Height)
		}
	}
	midlog.InfoF("correct withdraws: %v", correctWithdraws)
	midlog.InfoF("adds: %v", adds)
	withdrawString := "var withdrawUnitCorrections = map[int64]withdrawUnitCorrection{\n"

	for _, k := range sortedWithdrawKeys {
		v := correctWithdraws[k]
		withdrawString += fmt.Sprintf(
			"\t%d: {\"%s\", %d},\n", k, v.TX, v.ActualUnits)
	}
	withdrawString += "}\n"
	midlog.WarnF("Correct withdraws:\n%s", withdrawString)

	addString := "var addInsteadWithdrawMap = map[int64]addInsteadWithdraw{\n"
	for _, k := range sortedAddKeys {
		v := adds[k]
		addString += fmt.Sprintf(
			"\t%d: {\"%s\", \"%s\", %d},\n", k, v.Pool, v.RuneAddr, v.Units)
	}
	addString += "}\n"
	midlog.WarnF("Additional adds:\n%s", addString)
}

type UnitsSummary struct {
	Pool                string
	TX                  string
	MidgardWithrawUnits int64
	FromAddr            string
	Adds                int64
	NodeDiff            int64
	Timestamp           db.Nano
	Height              int64
}

func withdrawsWithImpermanentLoss(ctx context.Context) []UnitsSummary {
	ret := []UnitsSummary{}
	q := `
		SELECT
			x.pool,
			x.tx,
			x.stake_units,
			x.from_addr,
			x.block_timestamp,
			b.height
		FROM unstake_events AS x JOIN block_log AS b ON x.block_timestamp = b.timestamp
		WHERE imp_loss_protection_e8 <> 0
		ORDER BY height
	`
	rows, err := db.Query(ctx, q)
	if err != nil {
		midlog.FatalE(err, "Query error")
	}
	defer rows.Close()

	for rows.Next() {
		var w UnitsSummary
		err := rows.Scan(
			&w.Pool, &w.TX, &w.MidgardWithrawUnits, &w.FromAddr, &w.Timestamp, &w.Height)
		if err != nil {
			midlog.FatalE(err, "Query error")
		}
		ret = append(ret, w)
	}
	return ret
}

func checkWithdrawsIsAlone(ctx context.Context, summary UnitsSummary) {
	q := `select count(*) from unstake_events where block_timestamp = $1`

	rows, err := db.Query(ctx, q, summary.Timestamp)
	if err != nil {
		midlog.FatalE(err, "Query error")
	}
	defer rows.Close()

	if !rows.Next() {
		midlog.Fatal("Expected one row from count")
	}
	var count int
	err = rows.Scan(&count)
	if err != nil {
		midlog.FatalE(err, "Query error")
	}
	if count != 1 {
		midlog.FatalF(
			"Multiple withdraws at timestamp %d, height %d",
			summary.Timestamp, summary.Height)
	}
}

func readAdds(ctx context.Context, summary *UnitsSummary) {
	q := `
		SELECT COALESCE(SUM(stake_units), 0)
		FROM stake_events
		WHERE pool=$1 AND block_timestamp = $2`

	rows, err := db.Query(ctx, q, summary.Pool, summary.Timestamp)
	if err != nil {
		midlog.FatalE(err, "Query error")
	}
	defer rows.Close()

	if !rows.Next() {
		midlog.Fatal("Expected one row adds")
	}
	err = rows.Scan(&summary.Adds)
	if err != nil {
		midlog.FatalE(err, "Query error")
	}
	midlog.DebugF("Add: %d", summary.Adds)
}

type ThorNodeUnits struct {
	TotalUnits int64 `json:"pool_units,string"`
}

func NodeUnits(thorNodeUrl string, urlPath string, height int64) int64 {
	url := thorNodeUrl + urlPath + "?height=" + strconv.FormatInt(height, 10)
	midlog.DebugF("Querying thornode: %s", url)
	resp, err := http.Get(url)
	if err != nil {
		midlog.FatalE(err, "Error fetching ThorNode")
	}
	defer resp.Body.Close()
	body, err := ioutil.ReadAll(resp.Body)

	var result ThorNodeUnits
	err = json.Unmarshal(body, &result)
	if err != nil {
		midlog.FatalE(err, "Error unmarshaling ThorNode response")
	}
	return result.TotalUnits
}

func fetchNodeUnits(summary *UnitsSummary) {
	thorNodeUrl := config.Global.ThorChain.ThorNodeURL
	unitsBefore := NodeUnits(thorNodeUrl, "/pool/"+summary.Pool, summary.Height-1)
	unitsAfter := NodeUnits(thorNodeUrl, "/pool/"+summary.Pool, summary.Height)
	summary.NodeDiff = unitsBefore - unitsAfter
	midlog.DebugF("before %d  after %d  diff %d", unitsBefore, unitsAfter, summary.NodeDiff)
}<|MERGE_RESOLUTION|>--- conflicted
+++ resolved
@@ -28,18 +28,14 @@
 	"net/http"
 	"strconv"
 
+	"github.com/sirupsen/logrus"
 	"gitlab.com/thorchain/midgard/config"
 	"gitlab.com/thorchain/midgard/internal/db"
-	"gitlab.com/thorchain/midgard/internal/util/midlog"
 )
 
 func main() {
-<<<<<<< HEAD
-	midlog.LogCommandLine()
-=======
 	logrus.SetFormatter(&logrus.TextFormatter{TimestampFormat: "2006-01-02 15:04:05", FullTimestamp: true})
 	logrus.SetLevel(logrus.DebugLevel)
->>>>>>> 3fd8ee08
 	config.ReadGlobal()
 
 	ctx := context.Background()
@@ -50,7 +46,7 @@
 	db.EnsureDBMatchesChain()
 
 	summaries := withdrawsWithImpermanentLoss(ctx)
-	midlog.InfoF("Withdraws count with impermanent loss protection: %d ", len(summaries))
+	logrus.Infof("Withdraws count with impermanent loss protection: %d ", len(summaries))
 
 	type WithdrawCorrection struct {
 		TX          string
@@ -76,10 +72,10 @@
 			continue
 		}
 		if summary.Adds != 0 {
-			midlog.Info("Pool has add in the same block")
+			logrus.Info("Pool has add in the same block")
 		}
 		diff := float64(nodeWithdraw-summary.MidgardWithrawUnits) / float64(summary.MidgardWithrawUnits)
-		midlog.InfoF("Diff %f Pool: %s height %d -- [ %d vs %d ]",
+		logrus.Infof("Diff %f Pool: %s height %d -- [ %d vs %d ]",
 			diff, summary.Pool, summary.Height, summary.MidgardWithrawUnits, (nodeWithdraw))
 		if -0.2 <= diff && diff <= 0 {
 			correctWithdraws[summary.Height] = WithdrawCorrection{
@@ -88,9 +84,9 @@
 			}
 			sortedWithdrawKeys = append(sortedWithdrawKeys, summary.Height)
 		} else {
-			midlog.Warn("Big impermanent loss change, creating append")
+			logrus.Warn("Big impermanent loss change, creating append")
 			if -1 <= diff {
-				midlog.Fatal("Big impermanent loss but not addition yet")
+				logrus.Fatal("Big impermanent loss but not addition yet")
 			}
 			adds[summary.Height] = AddCorrection{
 				RuneAddr: summary.FromAddr,
@@ -100,8 +96,8 @@
 			sortedAddKeys = append(sortedAddKeys, summary.Height)
 		}
 	}
-	midlog.InfoF("correct withdraws: %v", correctWithdraws)
-	midlog.InfoF("adds: %v", adds)
+	logrus.Info("correct withdraws: ", correctWithdraws)
+	logrus.Info("adds: ", adds)
 	withdrawString := "var withdrawUnitCorrections = map[int64]withdrawUnitCorrection{\n"
 
 	for _, k := range sortedWithdrawKeys {
@@ -110,7 +106,7 @@
 			"\t%d: {\"%s\", %d},\n", k, v.TX, v.ActualUnits)
 	}
 	withdrawString += "}\n"
-	midlog.WarnF("Correct withdraws:\n%s", withdrawString)
+	logrus.Warn("Correct withdraws:\n", withdrawString)
 
 	addString := "var addInsteadWithdrawMap = map[int64]addInsteadWithdraw{\n"
 	for _, k := range sortedAddKeys {
@@ -119,7 +115,7 @@
 			"\t%d: {\"%s\", \"%s\", %d},\n", k, v.Pool, v.RuneAddr, v.Units)
 	}
 	addString += "}\n"
-	midlog.WarnF("Additional adds:\n%s", addString)
+	logrus.Warn("Additional adds:\n", addString)
 }
 
 type UnitsSummary struct {
@@ -149,7 +145,7 @@
 	`
 	rows, err := db.Query(ctx, q)
 	if err != nil {
-		midlog.FatalE(err, "Query error")
+		logrus.Fatal(err)
 	}
 	defer rows.Close()
 
@@ -158,7 +154,7 @@
 		err := rows.Scan(
 			&w.Pool, &w.TX, &w.MidgardWithrawUnits, &w.FromAddr, &w.Timestamp, &w.Height)
 		if err != nil {
-			midlog.FatalE(err, "Query error")
+			logrus.Fatal(err)
 		}
 		ret = append(ret, w)
 	}
@@ -170,20 +166,20 @@
 
 	rows, err := db.Query(ctx, q, summary.Timestamp)
 	if err != nil {
-		midlog.FatalE(err, "Query error")
+		logrus.Fatal(err)
 	}
 	defer rows.Close()
 
 	if !rows.Next() {
-		midlog.Fatal("Expected one row from count")
+		logrus.Fatal("Expected one row from count")
 	}
 	var count int
 	err = rows.Scan(&count)
 	if err != nil {
-		midlog.FatalE(err, "Query error")
+		logrus.Fatal(err)
 	}
 	if count != 1 {
-		midlog.FatalF(
+		logrus.Fatalf(
 			"Multiple withdraws at timestamp %d, height %d",
 			summary.Timestamp, summary.Height)
 	}
@@ -197,18 +193,18 @@
 
 	rows, err := db.Query(ctx, q, summary.Pool, summary.Timestamp)
 	if err != nil {
-		midlog.FatalE(err, "Query error")
+		logrus.Fatal(err)
 	}
 	defer rows.Close()
 
 	if !rows.Next() {
-		midlog.Fatal("Expected one row adds")
+		logrus.Fatal("Expected one row adds")
 	}
 	err = rows.Scan(&summary.Adds)
-	if err != nil {
-		midlog.FatalE(err, "Query error")
-	}
-	midlog.DebugF("Add: %d", summary.Adds)
+	logrus.Debug("Add: ", summary.Adds)
+	if err != nil {
+		logrus.Fatal(err)
+	}
 }
 
 type ThorNodeUnits struct {
@@ -217,10 +213,10 @@
 
 func NodeUnits(thorNodeUrl string, urlPath string, height int64) int64 {
 	url := thorNodeUrl + urlPath + "?height=" + strconv.FormatInt(height, 10)
-	midlog.DebugF("Querying thornode: %s", url)
+	logrus.Debug("Querying thornode: ", url)
 	resp, err := http.Get(url)
 	if err != nil {
-		midlog.FatalE(err, "Error fetching ThorNode")
+		logrus.Fatal(err)
 	}
 	defer resp.Body.Close()
 	body, err := ioutil.ReadAll(resp.Body)
@@ -228,7 +224,7 @@
 	var result ThorNodeUnits
 	err = json.Unmarshal(body, &result)
 	if err != nil {
-		midlog.FatalE(err, "Error unmarshaling ThorNode response")
+		logrus.Fatal(err)
 	}
 	return result.TotalUnits
 }
@@ -238,5 +234,5 @@
 	unitsBefore := NodeUnits(thorNodeUrl, "/pool/"+summary.Pool, summary.Height-1)
 	unitsAfter := NodeUnits(thorNodeUrl, "/pool/"+summary.Pool, summary.Height)
 	summary.NodeDiff = unitsBefore - unitsAfter
-	midlog.DebugF("before %d  after %d  diff %d", unitsBefore, unitsAfter, summary.NodeDiff)
+	logrus.Debug("before ", unitsBefore, " after ", unitsAfter, " diff ", summary.NodeDiff)
 }