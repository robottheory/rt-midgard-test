--- conflicted
+++ resolved
@@ -16,11 +16,11 @@
 	"strings"
 	"sync"
 
+	"github.com/sirupsen/logrus"
 	"gitlab.com/thorchain/midgard/config"
 	"gitlab.com/thorchain/midgard/internal/db"
 	"gitlab.com/thorchain/midgard/internal/timeseries"
 	"gitlab.com/thorchain/midgard/internal/timeseries/stat"
-	"gitlab.com/thorchain/midgard/internal/util/midlog"
 )
 
 const usageStr = `Checks state at latest height.
@@ -78,7 +78,9 @@
 }
 
 func main() {
-	midlog.LogCommandLine()
+	logrus.SetFormatter(&logrus.TextFormatter{TimestampFormat: "2006-01-02 15:04:05", FullTimestamp: true})
+	logrus.SetLevel(logrus.InfoLevel)
+	// logrus.SetLevel(logrus.DebugLevel)
 
 	flag.Parse()
 	if flag.NArg() != 1 {
@@ -97,10 +99,10 @@
 	db.EnsureDBMatchesChain()
 
 	lastHeight, lastTimestamp := getLastBlockFromDB(ctx)
-	midlog.InfoF("Latest height: %d, timestamp: %d", lastHeight, lastTimestamp)
+	logrus.Infof("Latest height: %d, timestamp: %d", lastHeight, lastTimestamp)
 
 	midgardState := getMidgardState(ctx, lastHeight, lastTimestamp)
-	midlog.DebugF("Pools checked: %v", midgardState)
+	logrus.Debug("Pools checked: ", midgardState)
 
 	thorNodeURL := config.Global.ThorChain.ThorNodeURL
 	thornodeState := getThornodeState(ctx, thorNodeURL, lastHeight)
@@ -125,30 +127,22 @@
 }
 
 func getLastBlockFromDB(ctx context.Context) (lastHeight int64, lastTimestamp db.Nano) {
-<<<<<<< HEAD
-	midlog.Info("Getting latest recorded height...")
-=======
 	logrus.Info("Getting latest recorded height...")
->>>>>>> 3fd8ee08
 	lastHeightRows, err := db.Query(ctx,
 		"SELECT height, timestamp from block_log order by height desc limit 2")
 	if err != nil {
-		midlog.FatalE(err, "Query error")
+		logrus.Fatal(err)
 	}
 	defer lastHeightRows.Close()
 
 	// To avoid a race we take the second newest block, because maybe not all events are present yet.
 	takeOne := func() {
 		if !lastHeightRows.Next() {
-<<<<<<< HEAD
-			midlog.Fatal("No block found in DB")
-=======
 			logrus.Fatal("No block found in DB")
->>>>>>> 3fd8ee08
 		}
 		err = lastHeightRows.Scan(&lastHeight, &lastTimestamp)
 		if err != nil {
-			midlog.FatalE(err, "Query error")
+			logrus.Fatal(err)
 		}
 	}
 	takeOne()
@@ -157,19 +151,19 @@
 }
 
 func getMidgardState(ctx context.Context, height int64, timestamp db.Nano) (state State) {
-	midlog.DebugF("Getting Midgard data at height: %d , timestamp: %d", height, timestamp)
+	logrus.Debug("Getting Midgard data at height: ", height, ", timestamp: ", timestamp)
 
 	poolsQ := `
 		SELECT asset FROM pool_events WHERE block_timestamp <= $1 GROUP BY asset ORDER BY asset`
 	poolsRows, err := db.Query(ctx, poolsQ, timestamp)
 	if err != nil {
-		midlog.FatalE(err, "Query error")
+		logrus.Fatal(err)
 	}
 	defer poolsRows.Close()
 
 	poolsWithStatus, err := timeseries.GetPoolsStatuses(ctx, timestamp)
 	if err != nil {
-		midlog.FatalE(err, "Query error")
+		logrus.Fatal(err)
 	}
 
 	state.Pools = map[string]Pool{}
@@ -180,13 +174,9 @@
 
 		err := poolsRows.Scan(&poolName)
 		if err != nil {
-			midlog.FatalE(err, "Query error")
-		}
-<<<<<<< HEAD
-		midlog.DebugF("Fetching Midgard pool: %s", poolName)
-=======
+			logrus.Fatal(err)
+		}
 		logrus.Debug("Fetching Midgard pool: ", poolName)
->>>>>>> 3fd8ee08
 
 		status = poolsWithStatus[poolName]
 		if status == "" {
@@ -205,19 +195,11 @@
 	if !*NoNodesCheck {
 		state.ActiveNodeCount, err = timeseries.ActiveNodeCount(ctx, timestamp)
 		if err != nil {
-<<<<<<< HEAD
-			midlog.FatalE(err, "Error getting Midgard active node count")
+			logrus.Fatal(err)
 		}
 		state.TotalBonded, err = stat.GetTotalBond(ctx, -1)
 		if err != nil {
-			midlog.FatalE(err, "Error gettign Midgard bonds")
-=======
-			logrus.Fatal(err)
-		}
-		state.TotalBonded, err = stat.GetTotalBond(ctx, -1)
-		if err != nil {
-			logrus.Fatal(err)
->>>>>>> 3fd8ee08
+			logrus.Fatal(err)
 		}
 	}
 	return
@@ -228,35 +210,25 @@
 	if 0 < height {
 		url += "?height=" + strconv.FormatInt(height, 10)
 	}
-	midlog.DebugF("Querying thornode: %s", url)
+	logrus.Debug("Querying thornode: ", url)
 	resp, err := http.Get(url)
 	if err != nil {
-		midlog.FatalE(err, "Error querying ThorNode")
+		logrus.Fatal(err)
 	}
 	defer resp.Body.Close()
 	body, err := ioutil.ReadAll(resp.Body)
 
 	err = json.Unmarshal(body, dest)
 	if err != nil {
-<<<<<<< HEAD
-		midlog.WarnF("Json unmarshal error for url: %s", url)
-		midlog.FatalE(err, "Error unmarshalling ThorNode response")
-=======
 		logrus.Warn("Json unmarshal error for url: ", url)
 		logrus.Fatal(err)
->>>>>>> 3fd8ee08
 
 	}
 }
 
 func getThornodeNodesInfo(ctx context.Context, thorNodeUrl string, height int64) (
-<<<<<<< HEAD
-	nodeCount int64, totalBonded int64) {
-
-=======
 	nodeCount int64, totalBonded int64,
 ) {
->>>>>>> 3fd8ee08
 	if *NoNodesCheck {
 		return 0, 0
 	}
@@ -269,7 +241,7 @@
 		}
 		bond, err := strconv.ParseInt(node.Bond, 10, 64)
 		if err != nil {
-			midlog.FatalE(err, "Error getting ThorNode info")
+			logrus.Fatal(err)
 		}
 
 		totalBonded += bond
@@ -279,10 +251,6 @@
 
 // true if active
 func allThornodeNodes(ctx context.Context, thorNodeUrl string, height int64) map[string]bool {
-<<<<<<< HEAD
-
-=======
->>>>>>> 3fd8ee08
 	if *NoNodesCheck {
 		return map[string]bool{}
 	}
@@ -297,7 +265,7 @@
 }
 
 func getThornodeState(ctx context.Context, thorNodeUrl string, height int64) (state State) {
-	midlog.Debug("Getting ThorNode data...")
+	logrus.Debug("Getting ThorNode data...")
 
 	var pools []Pool
 
@@ -340,10 +308,10 @@
 	}
 
 	if existenceDiff.Len() != 0 {
-		midlog.WarnF("Pool existence differences:\n%s", existenceDiff.String())
+		logrus.Warn("Pool existence differences:\n", existenceDiff.String())
 	}
 	if depthDiffs.Len() != 0 {
-		midlog.WarnF("Depth differences:\n%s", depthDiffs.String())
+		logrus.Warn("Depth differences:\n", depthDiffs.String())
 	}
 }
 
@@ -427,9 +395,9 @@
 	}
 
 	if errors.Len() > 0 {
-		midlog.WarnF("ERRORS where found\n%s", errors.String())
+		logrus.Warnf("ERRORS where found\n%s", errors.String())
 	} else {
-		midlog.Info("All state checks OK")
+		logrus.Infof("All state checks OK")
 	}
 
 	for pool := range mismatchingPools {
@@ -440,11 +408,7 @@
 }
 
 func midgardPoolAtHeight(ctx context.Context, pool string, height int64) Pool {
-<<<<<<< HEAD
-	midlog.DebugF("Getting Midgard data at height: %d pool: %s", height, pool)
-=======
 	logrus.Debug("Getting Midgard data at height: ", height, " pool: ", pool)
->>>>>>> 3fd8ee08
 
 	q := `
 	SELECT block_log.timestamp, asset_e8, rune_e8, synth_e8
@@ -458,7 +422,7 @@
 
 	rows, err := db.Query(ctx, q, height, pool)
 	if err != nil {
-		midlog.FatalE(err, "Query error")
+		logrus.Fatal(err)
 	}
 	defer rows.Close()
 
@@ -466,14 +430,14 @@
 	if rows.Next() {
 		err := rows.Scan(&ret.Timestamp, &ret.AssetDepth, &ret.RuneDepth, &ret.SynthSupply)
 		if err != nil {
-			midlog.FatalE(err, "Query error")
+			logrus.Fatal(err)
 		}
 	}
 
 	until := ret.Timestamp + 1
 	unitsMap, err := stat.PoolsLiquidityUnitsBefore(ctx, []string{pool}, &until)
 	if err != nil {
-		midlog.FatalE(err, "Error getting Midgard pool units")
+		logrus.Fatal(err)
 	}
 	ret.LPUnits = unitsMap[pool]
 
@@ -489,7 +453,7 @@
 	`
 	rows, err := db.Query(ctx, q, columnName)
 	if err != nil {
-		midlog.FatalE(err, "Query error")
+		logrus.Fatal(err)
 	}
 	defer rows.Close()
 
@@ -498,7 +462,7 @@
 		var table string
 		err := rows.Scan(&table)
 		if err != nil {
-			midlog.FatalE(err, "Query error")
+			logrus.Fatal(err)
 		}
 		ret[table] = true
 	}
@@ -562,7 +526,7 @@
 
 	rows, err := db.Query(ctx, q, qargs...)
 	if err != nil {
-		midlog.FatalE(err, "Query error")
+		logrus.Fatal(err)
 	}
 	defer rows.Close()
 
@@ -581,7 +545,7 @@
 		}
 		err := rows.Scan(colsPtr...)
 		if err != nil {
-			midlog.FatalE(err, "Query error")
+			logrus.Fatal(err)
 		}
 		buf := strings.Builder{}
 
@@ -593,7 +557,7 @@
 			fmt.Fprintf(&buf, "%s: %v", colNames[i], *(colsPtr[i].(*interface{})))
 		}
 		fmt.Fprintf(&buf, "]")
-		midlog.Info(buf.String())
+		logrus.Infof(buf.String())
 	}
 }
 
@@ -606,27 +570,27 @@
 
 // Looks up the first difference in the (min, max) range. May choose max.
 func binarySearchPool(ctx context.Context, thorNodeUrl string, pool string, minHeight, maxHeight int64) {
-	midlog.InfoF("=====  [%s] Binary searching in range [%d, %d)", pool, minHeight, maxHeight)
+	logrus.Infof("=====  [%s] Binary searching in range [%d, %d)", pool, minHeight, maxHeight)
 
 	for 1 < maxHeight-minHeight {
 		middleHeight := (minHeight + maxHeight) / 2
-		midlog.DebugF(
+		logrus.Debugf(
 			"--- [%s] Binary search step [%d, %d] height: %d",
 			pool, minHeight, maxHeight, middleHeight)
 		var thorNodePool Pool
 		queryThorNode(thorNodeUrl, "/pool/"+pool, middleHeight, &thorNodePool)
-		midlog.DebugF("Thornode: %v", thorNodePool)
+		logrus.Debug("Thornode: ", thorNodePool)
 		midgardPool := midgardPoolAtHeight(ctx, pool, middleHeight)
-		midlog.DebugF("Midgard: %v", midgardPool)
+		logrus.Debug("Midgard: ", midgardPool)
 		ok := (thorNodePool.AssetDepth == midgardPool.AssetDepth &&
 			thorNodePool.RuneDepth == midgardPool.RuneDepth &&
 			thorNodePool.SynthSupply == midgardPool.SynthSupply &&
 			(!CheckUnits || thorNodePool.LPUnits == midgardPool.LPUnits))
 		if ok {
-			midlog.DebugF("Same at height %d", middleHeight)
+			logrus.Debug("Same at height ", middleHeight)
 			minHeight = middleHeight
 		} else {
-			midlog.DebugF("Differ at height %d", middleHeight)
+			logrus.Debug("Differ at height ", middleHeight)
 			maxHeight = middleHeight
 		}
 	}
@@ -637,32 +601,19 @@
 	queryThorNode(thorNodeUrl, "/pool/"+pool, maxHeight, &thorNodePool)
 	midgardPool := midgardPoolAtHeight(ctx, pool, maxHeight)
 
-<<<<<<< HEAD
-	midlog.InfoF("[%s] First difference at height: %d timestamp: %d date: %s",
-		pool, maxHeight, midgardPool.Timestamp,
-		midgardPool.Timestamp.ToSecond().ToTime().Format("2006-01-02 15:04:05"))
-	midlog.InfoF("Previous state:  %v", midgardPoolBefore)
-	midlog.InfoF("Thornode:        %v", thorNodePool)
-	midlog.InfoF("Midgard:         %v", midgardPool)
-=======
 	logrus.Infof("[%s] First difference at height: %d timestamp: %d date: %s",
 		pool, maxHeight, midgardPool.Timestamp,
 		midgardPool.Timestamp.ToSecond().ToTime().Format("2006-01-02 15:04:05"))
 	logrus.Info("Previous state:  ", midgardPoolBefore)
 	logrus.Info("Thornode:        ", thorNodePool)
 	logrus.Info("Midgard:         ", midgardPool)
->>>>>>> 3fd8ee08
 
 	logWithPercent := func(msg string, diffValue int64, base int64) {
 		percent := 100 * float64(diffValue) / float64(base)
 		if base == 0 && diffValue == 0 {
 			percent = 0
 		}
-<<<<<<< HEAD
-		midlog.InfoF("%s:  %d (%f%%)", msg, diffValue, percent)
-=======
 		logrus.Infof("%s:  %d (%f%%)", msg, diffValue, percent)
->>>>>>> 3fd8ee08
 	}
 	logWithPercent("Midgard Asset excess",
 		midgardPool.AssetDepth-thorNodePool.AssetDepth,
@@ -688,17 +639,17 @@
 	`
 	rows, err := db.Query(ctx, q, height)
 	if err != nil {
-		midlog.FatalE(err, "Query error")
+		logrus.Fatal(err)
 	}
 	defer rows.Close()
 
 	if !rows.Next() {
-		midlog.FatalF("No rows selected: %v", q)
+		logrus.Fatal("No rows selected:", q)
 	}
 	var ts db.Nano
 	err = rows.Scan(&ts)
 	if err != nil {
-		midlog.FatalE(err, "Query error")
+		logrus.Fatal(err)
 	}
 	return ts
 }
@@ -707,7 +658,7 @@
 	timestamp := timestampAtHeight(ctx, height)
 	midgardCount, err := timeseries.ActiveNodeCount(ctx, timestamp)
 	if err != nil {
-		midlog.FatalE(err, "Error getting Midgard active node count")
+		logrus.Fatal(err)
 	}
 	return midgardCount
 }
@@ -724,7 +675,7 @@
 	`
 	rows, err := db.Query(ctx, q, timestamp)
 	if err != nil {
-		midlog.FatalE(err, "Query error")
+		logrus.Fatal(err)
 	}
 	defer rows.Close()
 
@@ -733,9 +684,9 @@
 		var addr, status string
 		err = rows.Scan(&addr, &status)
 		if err != nil {
-			midlog.FatalE(err, "Query error")
-		}
-		midlog.DebugF("Status: %s", strings.ToLower(status))
+			logrus.Fatal(err)
+		}
+		logrus.Debug("Status: ", strings.ToLower(status))
 		ret[addr] = (strings.ToLower(status) == "active")
 	}
 	return ret
@@ -758,32 +709,32 @@
 		}
 	}
 	if hasdiff {
-		midlog.InfoF("%s excess: %s", str, buf.String())
+		logrus.Info(str, " excess: ", buf.String())
 	} else {
-		midlog.InfoF("%s OK", str)
+		logrus.Info(str, " OK")
 	}
 }
 
 // Looks up the first difference in the (min, max) range. May choose max.
 func binarySearchNodes(ctx context.Context, thorNodeUrl string, minHeight, maxHeight int64) {
-	midlog.InfoF("=====  Binary searching active nodes in range [%d, %d)", minHeight, maxHeight)
+	logrus.Infof("=====  Binary searching active nodes in range [%d, %d)", minHeight, maxHeight)
 
 	for 1 < maxHeight-minHeight {
 		middleHeight := (minHeight + maxHeight) / 2
-		midlog.DebugF(
+		logrus.Debugf(
 			"--- Binary search step [%d, %d] height: %d",
 			minHeight, maxHeight, middleHeight)
 		thorNodeCount, _ := getThornodeNodesInfo(ctx, thorNodeUrl, middleHeight)
-		midlog.DebugF("Thornode: %d", thorNodeCount)
+		logrus.Debug("Thornode: ", thorNodeCount)
 
 		midgardCount := midgardActiveNodeCount(ctx, middleHeight)
-		midlog.DebugF("Midgard: %d", midgardCount)
+		logrus.Debug("Midgard: ", midgardCount)
 		ok := midgardCount == thorNodeCount
 		if ok {
-			midlog.DebugF("Same at height %d", middleHeight)
+			logrus.Debug("Same at height ", middleHeight)
 			minHeight = middleHeight
 		} else {
-			midlog.DebugF("Differ at height %d", middleHeight)
+			logrus.Debug("Differ at height ", middleHeight)
 			maxHeight = middleHeight
 		}
 	}
@@ -793,15 +744,11 @@
 	thorNodeCount, _ := getThornodeNodesInfo(ctx, thorNodeUrl, maxHeight)
 	midgardCount := midgardActiveNodeCount(ctx, maxHeight)
 
-<<<<<<< HEAD
-	midlog.InfoF("First node difference at height: %d timestamp: %d",
-=======
 	logrus.Infof("First node difference at height: %d timestamp: %d",
->>>>>>> 3fd8ee08
 		maxHeight, timestampAtHeight(ctx, maxHeight))
-	midlog.InfoF("Previous state:  %d", countBefore)
-	midlog.InfoF("Thornode:        %d", thorNodeCount)
-	midlog.InfoF("Midgard:         %d", midgardCount)
+	logrus.Info("Previous state:  ", countBefore)
+	logrus.Info("Thornode:        ", thorNodeCount)
+	logrus.Info("Midgard:         ", midgardCount)
 
 	prevThornodeNodes := allThornodeNodes(ctx, thorNodeUrl, maxHeight-1)
 	prevMidgardNodes := allMidgardNodes(ctx, maxHeight-1)
