// This tool checks if pool units reported reported for each member sum by ThorNode sums up to the
// total units of the pool.
// At the time of writing it does.
package main

import (
	"context"
	"database/sql"
	"encoding/json"
	"flag"
	"fmt"
	"io/ioutil"
	"log"
	"net/http"
	"sort"
	"strconv"
	"strings"

	"gitlab.com/thorchain/midgard/config"
	"gitlab.com/thorchain/midgard/internal/api"
	"gitlab.com/thorchain/midgard/internal/db"
	"gitlab.com/thorchain/midgard/internal/fetch/record"
	"gitlab.com/thorchain/midgard/internal/timeseries"
	"gitlab.com/thorchain/midgard/internal/util/midlog"
)

const usageStr = `Check pool units share of each member
Usage:
$ go run ./cmd/membercheck config pool heightOrBlockTimestamp
or
$ go run ./cmd/membercheck --allpools  config heightOrBlockTimestamp
`

func init() {
	flag.Usage = func() {
		fmt.Println(usageStr)
		flag.PrintDefaults()
	}
}

var AllPoolsStructured = flag.Bool("allpools", false,
	"No binary search, only the latest depth differences in structured form.")

type ThorNodeSummary struct {
	TotalUnits int64 `json:"LP_units,string"`
}

// MemberChange may represent the state of a Member, an Add or a Withdraw.
// In case of withdraw the units are negative.
type MemberChange struct {
	Units        int64  `json:"units,string"`
	RuneAddress  string `json:"rune_address"`
	AssetAddress string `json:"asset_address"`
}

func main() {
	midlog.LogCommandLine()

	flag.Parse()
	if flag.NArg() < 1 {
		fmt.Println("Not enough arguments!")
		flag.Usage()
		return
	}

	config.ReadGlobalFrom(flag.Arg(0))

	db.Setup()

	db.InitializeChainVarsFromThorNode()
	db.EnsureDBMatchesChain()

	if *AllPoolsStructured {
		CheckAllPoolsStructured()
	} else {
		CheckOnePool()
	}
}

func findHeight(param string) (height int64, timestamp db.Nano) {
	idStr := param

	heightOrTimestamp, err := strconv.ParseInt(idStr, 10, 64)
	if err != nil {
		midlog.FatalF("Couldn't parse height or timestamp: %s", idStr)
	}
	height, timestamp, err = api.TimestampAndHeight(context.Background(), heightOrTimestamp)
	if err != nil {
		midlog.FatalE(err, "Couldn't find height or timestamp. ")
	}
	return
}

func CheckOnePool() {
	if flag.NArg() != 3 {
		fmt.Println("provide 3 args!")
		flag.Usage()
		return
	}

	ctx := context.Background()
	pool := flag.Arg(1)
	idStr := flag.Arg(2)

	height, timestamp := findHeight(idStr)
	thorNodeMembers := getThorNodeMembers(pool, height)
<<<<<<< HEAD
	midlog.DebugF("Thornode rune addresses: %d assetOnly addresses: %d assetToRuneMap: %d",
		len(thorNodeMembers.RuneMemberUnits),
		len(thorNodeMembers.AssetMemberUnits),
		len(thorNodeMembers.AssetToRuneMap))
=======
	logrus.Debug("Thornode rune addresses: ", len(thorNodeMembers.RuneMemberUnits),
		" assetOnly addresses: ", len(thorNodeMembers.AssetMemberUnits),
		" assetToRuneMap: ", len(thorNodeMembers.AssetToRuneMap))
>>>>>>> 3fd8ee08

	midgardMembers := getMidgardMembers(ctx, pool, timestamp)
	midlog.DebugF("Midgard rune addresses: %d assetOnly addresses: %d assetToRuneMap: %d",
		len(midgardMembers.RuneMemberUnits),
		len(midgardMembers.AssetMemberUnits),
		len(midgardMembers.AssetToRuneMap))

	memberDiff(thorNodeMembers, midgardMembers)
}

func CheckAllPoolsStructured() {
	if flag.NArg() != 2 {
		fmt.Println("provide 2 args!")
		flag.Usage()
		return
	}

	ctx := context.Background()
	idStr := flag.Arg(1)

	height, timestamp := findHeight(idStr)

	poolsWithStatus, err := timeseries.GetPoolsStatuses(ctx, timestamp)
	if err != nil {
		midlog.FatalE(err, "Error getting Midgard pool status")
	}
	sortedPools := []string{}
	for k := range poolsWithStatus {
		sortedPools = append(sortedPools, k)
	}
	sort.Strings(sortedPools)
	for _, pool := range sortedPools {
		status := poolsWithStatus[pool]
		if status == "suspended" {
			continue
		}
		thorNodeMembers := getThorNodeMembers(pool, height)
<<<<<<< HEAD
		midlog.DebugF(
			"Thornode rune addresses: %d assetOnly addresses: %d assetToRuneMap: %d",
			len(thorNodeMembers.RuneMemberUnits),
			len(thorNodeMembers.AssetMemberUnits),
			len(thorNodeMembers.AssetToRuneMap))
=======
		logrus.Debug("Thornode rune addresses: ", len(thorNodeMembers.RuneMemberUnits),
			" assetOnly addresses: ", len(thorNodeMembers.AssetMemberUnits),
			" assetToRuneMap: ", len(thorNodeMembers.AssetToRuneMap))
>>>>>>> 3fd8ee08

		midgardMembers := getMidgardMembers(ctx, pool, timestamp)
		midlog.DebugF(
			"Midgard rune addresses: %d assetOnly addresses: %d assetToRuneMap: %d",
			len(midgardMembers.RuneMemberUnits), len(midgardMembers.AssetMemberUnits), len(midgardMembers.AssetToRuneMap))

		saveStructuredDiffs(pool, thorNodeMembers, midgardMembers)
	}
	printStructuredDiffs()
}

type MemberMap struct {
	// RuneMemberUnits is keyed by rune address if the member has one, otherwise asset address
	RuneMemberUnits map[string]int64

	// Only if it doesn't have a rune address
	AssetMemberUnits map[string]int64

	// Disjoint with AssetMemberUnits
	AssetToRuneMap map[string]string
}

func NewMemberMap() MemberMap {
	return MemberMap{
		RuneMemberUnits:  map[string]int64{},
		AssetMemberUnits: map[string]int64{},
		AssetToRuneMap:   map[string]string{},
	}
}

func check(ok bool, v ...interface{}) {
	if !ok {
		log.Fatal(v...)
	}
}

func (x *MemberMap) AddMemberSimple(m MemberChange) {
	rAddr := m.RuneAddress
	aAddr := m.AssetAddress

	if rAddr != "" {
		x.RuneMemberUnits[rAddr] += m.Units
	} else {
		check(aAddr != "", "Empty rune and asset address")
		x.AssetMemberUnits[aAddr] += m.Units
	}
}

// If there is an asset address without rune address
// then it looks for previous usage of the asset address to find an adequate rune adresses.
func (x *MemberMap) AddMemberClustered(m MemberChange) {
	rAddr := m.RuneAddress
	aAddr := m.AssetAddress

	if rAddr != "" {
		x.RuneMemberUnits[rAddr] += m.Units

		if aAddr != "" {
			assetUnits, previouslyAssetOnly := x.AssetMemberUnits[aAddr]
			if previouslyAssetOnly {
				x.RuneMemberUnits[rAddr] += assetUnits
				delete(x.AssetMemberUnits, aAddr)
			}

			previousRuneAddr, assetAddrAlreadyRegistered := x.AssetToRuneMap[aAddr]
			if assetAddrAlreadyRegistered {
				if previousRuneAddr != rAddr {
					midlog.FatalF("AssetAddress registered with multiple rune addresses %s %s",
						rAddr, previousRuneAddr)
				}
			} else {
				x.AssetToRuneMap[aAddr] = m.RuneAddress
			}
		}
	} else {
		check(aAddr != "", "Empty rune and asset address")
		previousRuneAddr, hasRunePair := x.AssetToRuneMap[aAddr]
		if hasRunePair {
			x.RuneMemberUnits[previousRuneAddr] += m.Units
		} else {
			x.AssetMemberUnits[aAddr] += m.Units
		}
	}
}

func (x *MemberMap) RemoveZero() {
	for k, v := range x.RuneMemberUnits {
		if v == 0 {
			delete(x.RuneMemberUnits, k)
		}
	}
	for k, v := range x.AssetMemberUnits {
		if v == 0 {
			delete(x.AssetMemberUnits, k)
		}
	}
}

func mapSum(m map[string]int64) int64 {
	var ret int64
	for _, v := range m {
		ret += v
	}
	return ret
}

func (x *MemberMap) TotalUnits() int64 {
	return mapSum(x.RuneMemberUnits) + mapSum(x.AssetMemberUnits)
}

func getThorNodeMembers(pool string, height int64) MemberMap {
<<<<<<< HEAD
	midlog.InfoF("Checking pool units sum. Pool: %s Height: %d", pool, height)

	thorNodeURL := config.Global.ThorChain.ThorNodeURL
=======
	logrus.Info("Checking pool units sum. Pool: ", pool, " Height: ", height)
>>>>>>> 3fd8ee08

	thorNodeURL := config.Global.ThorChain.ThorNodeURL

	var summary ThorNodeSummary
	queryThorNode(thorNodeURL, "/pool/"+pool, height, &summary)
<<<<<<< HEAD
	midlog.InfoF("ThorNode global units: %d", summary.TotalUnits)
=======
	logrus.Info("ThorNode global units: ", summary.TotalUnits)
>>>>>>> 3fd8ee08

	var thornodeBreakdown []MemberChange
	queryThorNode(thorNodeURL, "/pool/"+pool+"/liquidity_providers", height, &thornodeBreakdown)

	ret := NewMemberMap()

	var sum2 int64
	for _, member := range thornodeBreakdown {
		sum2 += member.Units
		ret.AddMemberSimple(member)
	}
	midlog.InfoF("ThorNode units per member summed up: %d", sum2)
	if sum2 == summary.TotalUnits {
		midlog.Info("thornode is consistent")
	} else {
		midlog.Fatal("thornode INCONSISTENT")
	}

	ret.RemoveZero()
	return ret
}

func queryThorNode(thorNodeUrl string, urlPath string, height int64, dest interface{}) {
	url := thorNodeUrl + urlPath
	if 0 < height {
		url += "?height=" + strconv.FormatInt(height, 10)
	}
	midlog.DebugF("Querying thornode: %s", url)
	resp, err := http.Get(url)
	if err != nil {
		midlog.FatalE(err, "Querying ThorNode")
	}
	defer resp.Body.Close()
	body, err := ioutil.ReadAll(resp.Body)

	err = json.Unmarshal(body, dest)
	if err != nil {
		midlog.FatalE(err, "Error unmarshaling ThorNode response")
	}
}

func getMidgardMembers(ctx context.Context, pool string, timestamp db.Nano) MemberMap {
	ret := NewMemberMap()

	addQ := `
		SELECT rune_addr, asset_addr, stake_units
		FROM stake_events
		WHERE pool = $1 and block_timestamp <= $2
		ORDER BY block_timestamp
	`
	addRows, err := db.Query(ctx, addQ, pool, timestamp)
	if err != nil {
		midlog.FatalE(err, "Query error")
	}
	defer addRows.Close()

	for addRows.Next() {
		var runeAddress, assetAddress sql.NullString
		var add MemberChange
		err := addRows.Scan(
			&runeAddress,
			&assetAddress,
			&add.Units)
		if err != nil {
			midlog.FatalE(err, "Query error")
		}
		if runeAddress.Valid {
			add.RuneAddress = runeAddress.String
		}
		if assetAddress.Valid {
			add.AssetAddress = assetAddress.String
		}
		ret.AddMemberSimple(add)
	}

	withdrawQ := `
		SELECT from_addr, stake_units
		FROM unstake_events
		WHERE pool = $1 and block_timestamp <= $2
		ORDER BY block_timestamp
	`

	withdrawRows, err := db.Query(ctx, withdrawQ, pool, timestamp)
	if err != nil {
		midlog.FatalE(err, "Query error")
	}
	defer withdrawRows.Close()

	for withdrawRows.Next() {
		var fromAddr string
		var units int64
		err := withdrawRows.Scan(
			&fromAddr,
			&units)
		if err != nil {
			midlog.FatalE(err, "Query error")
		}
		withdraw := MemberChange{Units: -units}
		if record.AddressIsRune(fromAddr) {
			withdraw.RuneAddress = fromAddr
		} else {
			withdraw.AssetAddress = fromAddr
		}
		ret.AddMemberClustered(withdraw)
	}

	ret.RemoveZero()
	return ret
}

func mapDiff(thorNodeMap map[string]int64, midgardMap map[string]int64) {
	diffCount := 0
	for k, tValue := range thorNodeMap {
		mValue, mOk := midgardMap[k]
		if !mOk {
			midlog.WarnF("Missing address in Midgard: %s ThorNode units: %d", k, tValue)
			diffCount++
		} else if mValue != tValue {
			midlog.WarnF(
				"Mismatch units for address: %s  ThorNode: %d  Midgard: %d  diff: %d",
				k, tValue, mValue, tValue-mValue)
			diffCount++
		}
	}
	for k, mValue := range midgardMap {
		_, tOk := thorNodeMap[k]
		if !tOk {
			midlog.WarnF("Extra address in Midgard: %s  Midgard units: %d", k, mValue)
			diffCount++
		}
	}
	if diffCount == 0 {
		midlog.Info("No difference")
	}
}

func memberDiff(thorNodeMembers MemberMap, midgardMembers MemberMap) {
	midlog.Info("Checking Rune adresses")
	mapDiff(thorNodeMembers.RuneMemberUnits, midgardMembers.RuneMemberUnits)
	midlog.Info("Checking Asset adresses")
	mapDiff(thorNodeMembers.AssetMemberUnits, midgardMembers.AssetMemberUnits)

	thorNodeUnits := thorNodeMembers.TotalUnits()
	midgardUnits := midgardMembers.TotalUnits()
	if thorNodeUnits != midgardUnits {
		midlog.WarnF("Total units mismatch. ThorNode: %d  Midgard: %d", thorNodeUnits, midgardUnits)
	} else {
		midlog.Info("Total units are equal")
	}
}

var structuredBuff strings.Builder

func saveStructuredDiffs(pool string, thorNodeMembers MemberMap, midgardMembers MemberMap) {
	diffValue := map[string]int64{}
	accumulate := func(thorNodeMap map[string]int64, midgardMap map[string]int64) {
		for k, tValue := range thorNodeMap {
			mValue, mOk := midgardMap[k]
			if !mOk {
				diffValue[k] = tValue
			} else if mValue != tValue {
				diffValue[k] = tValue - mValue
			}
		}
		for k, mValue := range midgardMap {
			_, tOk := thorNodeMap[k]
			if !tOk {
				diffValue[k] = -mValue
			}
		}
	}
	accumulate(thorNodeMembers.RuneMemberUnits, midgardMembers.RuneMemberUnits)
	accumulate(thorNodeMembers.AssetMemberUnits, midgardMembers.AssetMemberUnits)

	keys := []string{}
	for k := range diffValue {
		keys = append(keys, k)
	}
	sort.Strings(keys)

	for _, k := range keys {
		v := diffValue[k]
		fmt.Fprintf(&structuredBuff, `{"%s", "%s", %d},`+"\n", pool, k, v)
	}
}

func printStructuredDiffs() {
	midlog.InfoF("Needed changes to Midgard:\n%v", structuredBuff.String())
}<|MERGE_RESOLUTION|>--- conflicted
+++ resolved
@@ -16,12 +16,12 @@
 	"strconv"
 	"strings"
 
+	"github.com/sirupsen/logrus"
 	"gitlab.com/thorchain/midgard/config"
 	"gitlab.com/thorchain/midgard/internal/api"
 	"gitlab.com/thorchain/midgard/internal/db"
 	"gitlab.com/thorchain/midgard/internal/fetch/record"
 	"gitlab.com/thorchain/midgard/internal/timeseries"
-	"gitlab.com/thorchain/midgard/internal/util/midlog"
 )
 
 const usageStr = `Check pool units share of each member
@@ -54,7 +54,8 @@
 }
 
 func main() {
-	midlog.LogCommandLine()
+	logrus.SetFormatter(&logrus.TextFormatter{TimestampFormat: "2006-01-02 15:04:05", FullTimestamp: true})
+	logrus.SetLevel(logrus.InfoLevel)
 
 	flag.Parse()
 	if flag.NArg() < 1 {
@@ -82,11 +83,11 @@
 
 	heightOrTimestamp, err := strconv.ParseInt(idStr, 10, 64)
 	if err != nil {
-		midlog.FatalF("Couldn't parse height or timestamp: %s", idStr)
+		logrus.Fatal("Couldn't parse height or timestamp: ", idStr)
 	}
 	height, timestamp, err = api.TimestampAndHeight(context.Background(), heightOrTimestamp)
 	if err != nil {
-		midlog.FatalE(err, "Couldn't find height or timestamp. ")
+		logrus.Fatal("Couldn't find height or timestamp. ", err)
 	}
 	return
 }
@@ -104,22 +105,14 @@
 
 	height, timestamp := findHeight(idStr)
 	thorNodeMembers := getThorNodeMembers(pool, height)
-<<<<<<< HEAD
-	midlog.DebugF("Thornode rune addresses: %d assetOnly addresses: %d assetToRuneMap: %d",
-		len(thorNodeMembers.RuneMemberUnits),
-		len(thorNodeMembers.AssetMemberUnits),
-		len(thorNodeMembers.AssetToRuneMap))
-=======
 	logrus.Debug("Thornode rune addresses: ", len(thorNodeMembers.RuneMemberUnits),
 		" assetOnly addresses: ", len(thorNodeMembers.AssetMemberUnits),
 		" assetToRuneMap: ", len(thorNodeMembers.AssetToRuneMap))
->>>>>>> 3fd8ee08
 
 	midgardMembers := getMidgardMembers(ctx, pool, timestamp)
-	midlog.DebugF("Midgard rune addresses: %d assetOnly addresses: %d assetToRuneMap: %d",
-		len(midgardMembers.RuneMemberUnits),
-		len(midgardMembers.AssetMemberUnits),
-		len(midgardMembers.AssetToRuneMap))
+	logrus.Debug("Midgard rune addresses: ", len(midgardMembers.RuneMemberUnits),
+		" assetOnly addresses: ", len(midgardMembers.AssetMemberUnits),
+		" assetToRuneMap: ", len(midgardMembers.AssetToRuneMap))
 
 	memberDiff(thorNodeMembers, midgardMembers)
 }
@@ -138,7 +131,7 @@
 
 	poolsWithStatus, err := timeseries.GetPoolsStatuses(ctx, timestamp)
 	if err != nil {
-		midlog.FatalE(err, "Error getting Midgard pool status")
+		logrus.Fatal(err)
 	}
 	sortedPools := []string{}
 	for k := range poolsWithStatus {
@@ -151,22 +144,14 @@
 			continue
 		}
 		thorNodeMembers := getThorNodeMembers(pool, height)
-<<<<<<< HEAD
-		midlog.DebugF(
-			"Thornode rune addresses: %d assetOnly addresses: %d assetToRuneMap: %d",
-			len(thorNodeMembers.RuneMemberUnits),
-			len(thorNodeMembers.AssetMemberUnits),
-			len(thorNodeMembers.AssetToRuneMap))
-=======
 		logrus.Debug("Thornode rune addresses: ", len(thorNodeMembers.RuneMemberUnits),
 			" assetOnly addresses: ", len(thorNodeMembers.AssetMemberUnits),
 			" assetToRuneMap: ", len(thorNodeMembers.AssetToRuneMap))
->>>>>>> 3fd8ee08
 
 		midgardMembers := getMidgardMembers(ctx, pool, timestamp)
-		midlog.DebugF(
-			"Midgard rune addresses: %d assetOnly addresses: %d assetToRuneMap: %d",
-			len(midgardMembers.RuneMemberUnits), len(midgardMembers.AssetMemberUnits), len(midgardMembers.AssetToRuneMap))
+		logrus.Debug("Midgard rune addresses: ", len(midgardMembers.RuneMemberUnits),
+			" assetOnly addresses: ", len(midgardMembers.AssetMemberUnits),
+			" assetToRuneMap: ", len(midgardMembers.AssetToRuneMap))
 
 		saveStructuredDiffs(pool, thorNodeMembers, midgardMembers)
 	}
@@ -229,7 +214,7 @@
 			previousRuneAddr, assetAddrAlreadyRegistered := x.AssetToRuneMap[aAddr]
 			if assetAddrAlreadyRegistered {
 				if previousRuneAddr != rAddr {
-					midlog.FatalF("AssetAddress registered with multiple rune addresses %s %s",
+					logrus.Fatal("AssetAddress registered with multiple rune addresses",
 						rAddr, previousRuneAddr)
 				}
 			} else {
@@ -273,23 +258,13 @@
 }
 
 func getThorNodeMembers(pool string, height int64) MemberMap {
-<<<<<<< HEAD
-	midlog.InfoF("Checking pool units sum. Pool: %s Height: %d", pool, height)
-
-	thorNodeURL := config.Global.ThorChain.ThorNodeURL
-=======
 	logrus.Info("Checking pool units sum. Pool: ", pool, " Height: ", height)
->>>>>>> 3fd8ee08
 
 	thorNodeURL := config.Global.ThorChain.ThorNodeURL
 
 	var summary ThorNodeSummary
 	queryThorNode(thorNodeURL, "/pool/"+pool, height, &summary)
-<<<<<<< HEAD
-	midlog.InfoF("ThorNode global units: %d", summary.TotalUnits)
-=======
 	logrus.Info("ThorNode global units: ", summary.TotalUnits)
->>>>>>> 3fd8ee08
 
 	var thornodeBreakdown []MemberChange
 	queryThorNode(thorNodeURL, "/pool/"+pool+"/liquidity_providers", height, &thornodeBreakdown)
@@ -301,11 +276,11 @@
 		sum2 += member.Units
 		ret.AddMemberSimple(member)
 	}
-	midlog.InfoF("ThorNode units per member summed up: %d", sum2)
+	logrus.Info("ThorNode units per member summed up: ", sum2)
 	if sum2 == summary.TotalUnits {
-		midlog.Info("thornode is consistent")
+		logrus.Info("thornode is consistent")
 	} else {
-		midlog.Fatal("thornode INCONSISTENT")
+		logrus.Fatal("thornode INCONSISTENT")
 	}
 
 	ret.RemoveZero()
@@ -317,17 +292,17 @@
 	if 0 < height {
 		url += "?height=" + strconv.FormatInt(height, 10)
 	}
-	midlog.DebugF("Querying thornode: %s", url)
+	logrus.Debug("Querying thornode: ", url)
 	resp, err := http.Get(url)
 	if err != nil {
-		midlog.FatalE(err, "Querying ThorNode")
+		logrus.Fatal(err)
 	}
 	defer resp.Body.Close()
 	body, err := ioutil.ReadAll(resp.Body)
 
 	err = json.Unmarshal(body, dest)
 	if err != nil {
-		midlog.FatalE(err, "Error unmarshaling ThorNode response")
+		logrus.Fatal(err)
 	}
 }
 
@@ -342,7 +317,7 @@
 	`
 	addRows, err := db.Query(ctx, addQ, pool, timestamp)
 	if err != nil {
-		midlog.FatalE(err, "Query error")
+		logrus.Fatal(err)
 	}
 	defer addRows.Close()
 
@@ -354,7 +329,7 @@
 			&assetAddress,
 			&add.Units)
 		if err != nil {
-			midlog.FatalE(err, "Query error")
+			logrus.Fatal(err)
 		}
 		if runeAddress.Valid {
 			add.RuneAddress = runeAddress.String
@@ -374,7 +349,7 @@
 
 	withdrawRows, err := db.Query(ctx, withdrawQ, pool, timestamp)
 	if err != nil {
-		midlog.FatalE(err, "Query error")
+		logrus.Fatal(err)
 	}
 	defer withdrawRows.Close()
 
@@ -385,7 +360,7 @@
 			&fromAddr,
 			&units)
 		if err != nil {
-			midlog.FatalE(err, "Query error")
+			logrus.Fatal(err)
 		}
 		withdraw := MemberChange{Units: -units}
 		if record.AddressIsRune(fromAddr) {
@@ -405,39 +380,39 @@
 	for k, tValue := range thorNodeMap {
 		mValue, mOk := midgardMap[k]
 		if !mOk {
-			midlog.WarnF("Missing address in Midgard: %s ThorNode units: %d", k, tValue)
+			logrus.Warn("Missing address in Midgard: ", k, " ThorNode units: ", tValue)
 			diffCount++
 		} else if mValue != tValue {
-			midlog.WarnF(
-				"Mismatch units for address: %s  ThorNode: %d  Midgard: %d  diff: %d",
-				k, tValue, mValue, tValue-mValue)
+			logrus.Warn(
+				"Mismatch units for address: ", k, " ThorNode: ", tValue, " Midgard: ", mValue,
+				" diff: ", tValue-mValue)
 			diffCount++
 		}
 	}
 	for k, mValue := range midgardMap {
 		_, tOk := thorNodeMap[k]
 		if !tOk {
-			midlog.WarnF("Extra address in Midgard: %s  Midgard units: %d", k, mValue)
+			logrus.Warn("Extra address in Midgard: ", k, " Midgard units: ", mValue)
 			diffCount++
 		}
 	}
 	if diffCount == 0 {
-		midlog.Info("No difference")
+		logrus.Info("No difference")
 	}
 }
 
 func memberDiff(thorNodeMembers MemberMap, midgardMembers MemberMap) {
-	midlog.Info("Checking Rune adresses")
+	logrus.Info("Checking Rune adresses")
 	mapDiff(thorNodeMembers.RuneMemberUnits, midgardMembers.RuneMemberUnits)
-	midlog.Info("Checking Asset adresses")
+	logrus.Info("Checking Asset adresses")
 	mapDiff(thorNodeMembers.AssetMemberUnits, midgardMembers.AssetMemberUnits)
 
 	thorNodeUnits := thorNodeMembers.TotalUnits()
 	midgardUnits := midgardMembers.TotalUnits()
 	if thorNodeUnits != midgardUnits {
-		midlog.WarnF("Total units mismatch. ThorNode: %d  Midgard: %d", thorNodeUnits, midgardUnits)
+		logrus.Warn("Total units mismatch. ThorNode: ", thorNodeUnits, " Midgard: ", midgardUnits)
 	} else {
-		midlog.Info("Total units are equal")
+		logrus.Info("Total units are equal")
 	}
 }
 
@@ -477,5 +452,5 @@
 }
 
 func printStructuredDiffs() {
-	midlog.InfoF("Needed changes to Midgard:\n%v", structuredBuff.String())
+	logrus.Info("Needed changes to Midgard:\n", structuredBuff.String())
 }