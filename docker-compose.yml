--- conflicted
+++ resolved
@@ -25,13 +25,9 @@
       - POSTGRES_USER=midgard
       - POSTGRES_PASSWORD=password
     ports:
-<<<<<<< HEAD
-      - 7432:5432
-=======
       - 5432:5432
     volumes:
       - pg:/var/lib/postgresql/data
->>>>>>> d017de82
 
   pg2:
     image: timescale/timescaledb:2.2.0-pg13
@@ -54,9 +50,6 @@
       - POSTGRES_USER=midgard
       - POSTGRES_PASSWORD=password
     ports:
-<<<<<<< HEAD
-      - 7433:5432
-=======
       - 5433:5432
     volumes:
       - pgtest:/var/lib/postgresql/data
@@ -64,5 +57,4 @@
 volumes:
   pg:
   pg2:
-  pgtest:
->>>>>>> d017de82
+  pgtest: